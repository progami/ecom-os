import { notFound } from 'next/navigation'
import type { ReactNode } from 'react'
import { OpsPlanningWorkspace } from '@/components/sheets/ops-planning-workspace'
import { ProductSetupWorkspace } from '@/components/sheets/product-setup-workspace'
import { SalesPlanningGrid, SalesPlanningFocusControl, SalesPlanningFocusProvider } from '@/components/sheets/sales-planning-grid'
import { ProfitAndLossGrid } from '@/components/sheets/fin-planning-pl-grid'
import { CashFlowGrid } from '@/components/sheets/fin-planning-cash-grid'
import { SheetViewToggle, type SheetViewMode } from '@/components/sheet-view-toggle'
import { FinancialTrendsSection, type FinancialMetricDefinition } from '@/components/sheets/financial-trends-section'
import type { OpsInputRow } from '@/components/sheets/ops-planning-grid'
import type { OpsTimelineRow } from '@/components/sheets/ops-planning-timeline'
import type { PurchasePaymentRow } from '@/components/sheets/purchase-payments-grid'
import type { OpsPlanningCalculatorPayload, PurchaseOrderSerialized } from '@/components/sheets/ops-planning-workspace'
import prisma from '@/lib/prisma'
import {
  Prisma,
  type BatchTableRow,
  type PurchaseOrder,
  type PurchaseOrderPayment,
} from '@prisma/client'
import { getSheetConfig } from '@/lib/sheets'
import { getWorkbookStatus } from '@/lib/workbook'
import { WorkbookLayout } from '@/components/workbook-layout'
import {
  mapProducts,
  mapLeadStageTemplates,
  mapLeadOverrides,
  mapBusinessParameters,
  mapPurchaseOrders,
  mapProfitAndLossWeeks,
  mapCashFlowWeeks,
} from '@/lib/calculations/adapters'
import {
  buildProductCostIndex,
  buildLeadTimeProfiles,
  getLeadTimeProfile,
  normalizeBusinessParameters,
  computePurchaseOrderDerived,
  computeSalesPlan,
  computeProfitAndLoss,
  computeCashFlow,
  type SalesWeekDerived,
  type PurchaseOrderDerived,
  type PurchaseOrderInput,
  type LeadTimeProfile,
} from '@/lib/calculations'
import type { ProductCostSummary } from '@/lib/calculations/product'
import { createTimelineOrderFromDerived, type PurchaseTimelineOrder } from '@/lib/planning/timeline'
import { addMonths, endOfMonth, format, startOfMonth, startOfWeek } from 'date-fns'
import { getCalendarDateForWeek, type YearSegment } from '@/lib/calculations/calendar'
import { findYearSegment, loadPlanningCalendar, resolveActiveYear } from '@/lib/planning'
import type { PlanningCalendar } from '@/lib/planning'

const SALES_METRICS = ['stockStart', 'actualSales', 'forecastSales', 'finalSales', 'finalSalesError', 'stockWeeks', 'stockEnd'] as const
type SalesMetric = (typeof SALES_METRICS)[number]

type SalesRow = {
  weekNumber: string
  weekDate: string
  [key: string]: string
}

function toIsoDate(value: Date | null | undefined): string | null {
  if (!value) return null
  return value.toISOString().slice(0, 10)
}

function formatDisplayDate(value: Date | number | string | null | undefined): string {
  if (value == null) return ''
  if (typeof value === 'string') {
    const t = value.trim()
    if (/^\d{4}-\d{2}-\d{2}$/.test(t)) return t
    const d = new Date(t)
    return Number.isNaN(d.getTime()) ? '' : d.toISOString().slice(0, 10)
  }
  if (typeof value === 'number') {
    const d = new Date(value)
    return Number.isNaN(d.getTime()) ? '' : d.toISOString().slice(0, 10)
  }
  return value.toISOString().slice(0, 10)
}

function formatDate(value: Date | string | null | undefined): string {
  if (!value) return ''
  return formatDisplayDate(value)
}

function deriveIsoWeek(iso: string | null | undefined): string {
  if (!iso) return ''
  const match = iso.match(/^(\d{4})-(\d{2})-(\d{2})$/)
  if (!match) return ''
  const year = Number(match[1])
  const month = Number(match[2])
  const day = Number(match[3])
  const date = new Date(Date.UTC(year, month - 1, day))
  const dayNumber = date.getUTCDay() || 7
  date.setUTCDate(date.getUTCDate() + 4 - dayNumber)
  const yearStart = new Date(Date.UTC(date.getUTCFullYear(), 0, 1))
  const week = Math.ceil(((date.getTime() - yearStart.getTime()) / 86400000 + 1) / 7)
  return String(week)
}

function toNumberSafe(value: number | bigint | null | undefined): number {
  if (value == null) return 0
  if (typeof value === 'number') return value
  if (typeof value === 'bigint') return Number(value)
  const numeric = Number(value)
  return Number.isNaN(numeric) ? 0 : numeric
}

function formatNumeric(value: number | null | undefined, fractionDigits = 2): string {
  if (value == null || Number.isNaN(value)) return ''
  return Number(value).toFixed(fractionDigits)
}

function formatPercentDecimal(value: number | null | undefined, fractionDigits = 4): string {
  if (value == null || Number.isNaN(value)) return ''
  return Number(value).toFixed(fractionDigits)
}

function formatCurrency(value: number | null | undefined): string {
  if (value == null || Number.isNaN(value)) return ''
  return `$${formatNumeric(value)}`
}

function formatPercent(value: number | null | undefined, fractionDigits = 1): string {
  if (value == null || Number.isNaN(value)) return ''
  return `${(Number(value) * 100).toFixed(fractionDigits)}%`
}

const DEFAULT_PAYMENT_LABELS: Record<number, string> = {
  1: 'Manufacturing Deposit (25%)',
  2: 'Manufacturing Production (25%)',
  3: 'Freight (100%)',
  4: 'Manufacturing Final (50%)',
  5: 'Tariff (100%)',
}

function buildPaymentLabel(category?: string | null, index?: number): string {
  const normalizedCategory = category?.trim().toLowerCase()
  if (normalizedCategory === 'manufacturing' && index != null) {
    return DEFAULT_PAYMENT_LABELS[index] ?? 'Manufacturing'
  }
  if (normalizedCategory === 'freight') return DEFAULT_PAYMENT_LABELS[3]
  if (normalizedCategory === 'tariff') return DEFAULT_PAYMENT_LABELS[5]

  const explicitLabel = category?.trim()
  if (explicitLabel) return explicitLabel

  if (index != null && Number.isFinite(index)) {
    return DEFAULT_PAYMENT_LABELS[index] ?? `Payment ${index}`
  }

  return 'Payment'
}

function serializeDate(value: Date | null | undefined) {
  return value ? value.toISOString() : null
}

function serializePurchaseOrder(order: PurchaseOrderInput): PurchaseOrderSerialized {
  return {
    id: order.id,
    orderCode: order.orderCode,
    productId: order.productId,
    quantity: Number(order.quantity ?? 0),
    poDate: serializeDate(order.poDate),
    productionWeeks: order.productionWeeks ?? null,
    sourceWeeks: order.sourceWeeks ?? null,
    oceanWeeks: order.oceanWeeks ?? null,
    finalWeeks: order.finalWeeks ?? null,
    pay1Percent: order.pay1Percent ?? null,
    pay2Percent: order.pay2Percent ?? null,
    pay3Percent: order.pay3Percent ?? null,
    pay1Amount: order.pay1Amount ?? null,
    pay2Amount: order.pay2Amount ?? null,
    pay3Amount: order.pay3Amount ?? null,
    pay1Date: serializeDate(order.pay1Date),
    pay2Date: serializeDate(order.pay2Date),
    pay3Date: serializeDate(order.pay3Date),
    productionStart: serializeDate(order.productionStart),
    productionComplete: serializeDate(order.productionComplete),
    sourceDeparture: serializeDate(order.sourceDeparture),
    transportReference: order.transportReference ?? null,
    createdAt: serializeDate(order.createdAt),
    shipName: order.shipName ?? null,
    containerNumber: order.containerNumber ?? null,
    portEta: serializeDate(order.portEta),
    inboundEta: serializeDate(order.inboundEta),
    availableDate: serializeDate(order.availableDate),
    totalLeadDays: order.totalLeadDays ?? null,
    status: order.status,
    notes: order.notes ?? null,
    payments:
      order.payments?.map((payment) => ({
        paymentIndex: payment.paymentIndex,
        percentage: payment.percentage ?? null,
        amountExpected: payment.amountExpected ?? null,
        amountPaid: payment.amountPaid ?? null,
        category: payment.category ?? null,
        label: payment.label ?? null,
        dueDate: serializeDate(payment.dueDate),
        dueDateDefault: serializeDate(payment.dueDateDefault ?? null),
        dueDateSource: payment.dueDateSource,
      })) ?? [],
    overrideSellingPrice: order.overrideSellingPrice ?? null,
    overrideManufacturingCost: order.overrideManufacturingCost ?? null,
    overrideFreightCost: order.overrideFreightCost ?? null,
    overrideTariffRate: order.overrideTariffRate ?? null,
    overrideTacosPercent: order.overrideTacosPercent ?? null,
    overrideFbaFee: order.overrideFbaFee ?? null,
    overrideReferralRate: order.overrideReferralRate ?? null,
    overrideStoragePerMonth: order.overrideStoragePerMonth ?? null,
    batchTableRows: order.batchTableRows?.map((batch) => ({
      id: batch.id,
      batchCode: batch.batchCode ?? null,
      productId: batch.productId,
      quantity: batch.quantity != null ? Number(batch.quantity) : null,
      overrideSellingPrice: batch.overrideSellingPrice ?? null,
      overrideManufacturingCost: batch.overrideManufacturingCost ?? null,
      overrideFreightCost: batch.overrideFreightCost ?? null,
      overrideTariffRate: batch.overrideTariffRate ?? null,
      overrideTacosPercent: batch.overrideTacosPercent ?? null,
      overrideFbaFee: batch.overrideFbaFee ?? null,
      overrideReferralRate: batch.overrideReferralRate ?? null,
      overrideStoragePerMonth: batch.overrideStoragePerMonth ?? null,
    })) ?? [],
  }
}

function buildWeekRange(segment: YearSegment | null, calendar: PlanningCalendar['calendar']): number[] {
  if (segment) {
    return Array.from({ length: segment.weekCount }, (_, index) => segment.startWeekNumber + index)
  }
  const min = calendar.minWeekNumber
  const max = calendar.maxWeekNumber
  if (min == null || max == null) return []
  const weeks: number[] = []
  for (let week = min; week <= max; week += 1) {
    weeks.push(week)
  }
  return weeks
}

function isWeekInSegment(weekNumber: number, segment: YearSegment | null): boolean {
  if (!segment) return true
  return weekNumber >= segment.startWeekNumber && weekNumber <= segment.endWeekNumber
}

function filterSummaryByYear<T extends { periodLabel: string }>(rows: T[], year: number | null): T[] {
  if (year == null) return rows
  const suffix = String(year)
  return rows.filter((row) => row.periodLabel.trim().endsWith(suffix))
}

function resolveViewMode(value: string | string[] | undefined): SheetViewMode {
  const candidate = Array.isArray(value) ? value[0] : value
  return candidate === 'visual' ? 'visual' : 'tabular'
}

function VisualPlaceholder({ title, description }: { title: string; description: string }) {
  return (
    <div className="rounded-xl border border-dashed border-slate-300 bg-white p-6 text-sm text-slate-500 shadow-sm dark:border-slate-700 dark:bg-slate-900/60 dark:text-slate-400">
      <h3 className="text-base font-semibold text-slate-700 dark:text-slate-200">{title}</h3>
      <p className="mt-2 text-sm">{description}</p>
    </div>
  )
}

function limitRows<T>(rows: T[], limit: number): T[] {
  if (rows.length <= limit) return rows
  return rows.slice(-limit)
}

function buildTrendSeries<T extends { periodLabel: string }>(rows: T[], key: Extract<keyof T, string>) {
  const labels: string[] = []
  const values: number[] = []

  for (const row of rows) {
    const raw = row[key] as unknown
    const numeric = typeof raw === 'number' ? raw : Number(raw)
    if (Number.isFinite(numeric)) {
      labels.push(row.periodLabel)
      values.push(numeric)
    }
  }

  return { labels, values }
}

type SheetPageProps = {
  params: Promise<{ sheet: string }>
  searchParams?: Promise<Record<string, string | string[] | undefined>>
}

type BusinessParameterView = {
  id: string
  label: string
  value: string
  type: 'numeric' | 'text'
}

type NestedHeaderCell =
  | string
  | { label: string; colspan?: number; rowspan?: number; title?: string }

const FINANCE_PARAMETER_LABELS = new Set(
  ['amazon payout delay (weeks)', 'starting cash', 'weekly fixed costs'].map((label) => label.toLowerCase())
)
const SALES_PARAMETER_LABELS = new Set(['weeks of stock warning threshold'].map((label) => label.toLowerCase()))
const OPERATIONS_PARAMETER_EXCLUDES = new Set([
  'product ordering',
  'supplier payment split 1 (%)',
  'supplier payment split 2 (%)',
  'supplier payment split 3 (%)',
  'supplier payment terms (weeks)',
])

function isFinanceParameterLabel(label: string) {
  return FINANCE_PARAMETER_LABELS.has(label.trim().toLowerCase())
}

function isSalesParameterLabel(label: string) {
  return SALES_PARAMETER_LABELS.has(label.trim().toLowerCase())
}

function columnKey(productIndex: number, metric: SalesMetric) {
  return `p${productIndex}_${metric}`
}

function metricHeader(metric: SalesMetric): NestedHeaderCell {
  switch (metric) {
    case 'stockStart':
      return 'Stock Start'
    case 'arrivalDetail':
      return {
        label: 'Inbound PO',
        title: 'Purchase orders arriving this week with ship names for quick reference.',
      }
    case 'actualSales':
      return 'Actual Sales'
    case 'forecastSales':
      return 'Fcst Sales'
    case 'finalSales':
      return 'Final Sales'
    case 'finalSalesError':
      return {
        label: '% Error',
        title: 'Percent error between actual and forecast sales when both values are present.',
      }
    case 'stockWeeks':
      return {
        label: 'Stock (Weeks)',
        title:
          'Weeks of stock = number of future weeks until projected inventory reaches zero using Final Sales (Actuals when present, otherwise Forecast) and scheduled arrivals.',
      }
    case 'stockEnd':
      return 'Stock End'
    default:
      return metric
  }
}

async function getProductSetupView() {
  const [products, businessParameters] = await Promise.all([
    prisma.product.findMany({ orderBy: { name: 'asc' } }),
    prisma.businessParameter.findMany({ orderBy: { label: 'asc' } }),
  ])

  const activeProducts = products.filter((product) => {
    const sku = product.sku?.trim()
    return product.isActive && sku && sku.length > 0
  })

  const parameterInputs = mapBusinessParameters(businessParameters)

  const operationsParameters = parameterInputs
    .filter((parameter) => {
      const normalized = parameter.label.trim().toLowerCase()
      return (
        !isFinanceParameterLabel(parameter.label) &&
        !isSalesParameterLabel(parameter.label) &&
        !OPERATIONS_PARAMETER_EXCLUDES.has(normalized)
      )
    })
    .map<BusinessParameterView>((parameter) => ({
      id: parameter.id,
      label: parameter.label,
      value:
        parameter.valueNumeric != null
          ? formatNumeric(parameter.valueNumeric)
          : parameter.valueText ?? '',
      type: parameter.valueNumeric != null ? 'numeric' : 'text',
    }))

  const salesParameters = parameterInputs
    .filter((parameter) => isSalesParameterLabel(parameter.label))
    .map<BusinessParameterView>((parameter) => ({
      id: parameter.id,
      label: parameter.label,
      value:
        parameter.valueNumeric != null
          ? formatNumeric(parameter.valueNumeric)
          : parameter.valueText ?? '',
      type: parameter.valueNumeric != null ? 'numeric' : 'text',
    }))

  const financeParameters = parameterInputs
    .filter((parameter) => isFinanceParameterLabel(parameter.label))
    .map<BusinessParameterView>((parameter) => ({
      id: parameter.id,
      label: parameter.label,
      value:
        parameter.valueNumeric != null
          ? formatNumeric(parameter.valueNumeric)
          : parameter.valueText ?? '',
      type: parameter.valueNumeric != null ? 'numeric' : 'text',
    }))

  const productRows = activeProducts
    .sort((a, b) => a.name.localeCompare(b.name))
    .map((product) => ({
      id: product.id,
      sku: product.sku ?? '',
      name: product.name,
    }))

  return {
    products: productRows,
    operationsParameters,
    salesParameters,
    financeParameters,
  }
}

async function loadOperationsContext() {
  const prismaAny = prisma as any
  const batchTableRowDelegate: typeof prisma.batchTableRow | undefined = prismaAny.batchTableRow

  const [products, leadStages, overrides, businessParameters, purchaseOrders, batchTableRows] = await Promise.all([
    prisma.product.findMany({ orderBy: { name: 'asc' } }),
    prisma.leadStageTemplate.findMany({ orderBy: { sequence: 'asc' } }),
    prisma.leadTimeOverride.findMany(),
    prisma.businessParameter.findMany({ orderBy: { label: 'asc' } }),
    prisma.purchaseOrder.findMany({
      orderBy: { orderCode: 'asc' },
      include: {
        payments: { orderBy: { paymentIndex: 'asc' } },
      },
    }),
    batchTableRowDelegate
      ? batchTableRowDelegate
          .findMany({ orderBy: [{ purchaseOrderId: 'asc' }, { createdAt: 'asc' }] })
          .catch(() => [] as BatchTableRow[])
      : Promise.resolve([] as BatchTableRow[]),
  ])

  const productInputs = mapProducts(products)
  const productIndex = buildProductCostIndex(productInputs)
  const productNameById = new Map(products.map((product) => [product.id, product.name]))
  const leadProfiles = buildLeadTimeProfiles(
    mapLeadStageTemplates(leadStages),
    mapLeadOverrides(overrides),
    productInputs.map((product) => product.id)
  )
  const parameters = normalizeBusinessParameters(mapBusinessParameters(businessParameters))
  const batchesByOrder = new Map<string, typeof batchTableRows>()
  for (const batch of batchTableRows) {
    const list = batchesByOrder.get(batch.purchaseOrderId) ?? []
    list.push(batch)
    batchesByOrder.set(batch.purchaseOrderId, list)
  }

  const purchaseOrdersWithBatches = purchaseOrders.map((order) => ({
    ...order,
    batchTableRows: (batchesByOrder.get(order.id) ?? []) as BatchTableRow[],
  })) as Array<
    (typeof purchaseOrders)[number] & {
      payments: PurchaseOrderPayment[]
      batchTableRows: BatchTableRow[]
    }
  >

  const purchaseOrderInputsInitial = mapPurchaseOrders(purchaseOrdersWithBatches)

  await ensureDefaultSupplierInvoices({
    purchaseOrders: purchaseOrdersWithBatches,
    purchaseOrderInputs: purchaseOrderInputsInitial,
    productIndex,
    leadProfiles,
    parameters,
  })

  const purchaseOrderInputs = mapPurchaseOrders(purchaseOrdersWithBatches)

  return {
    productInputs,
    productIndex,
    productNameById,
    leadProfiles,
    parameters,
    purchaseOrderInputs,
    rawPurchaseOrders: purchaseOrdersWithBatches,
  }
}

async function ensureDefaultSupplierInvoices({
  purchaseOrders,
  purchaseOrderInputs,
  productIndex,
  leadProfiles,
  parameters,
}: {
  purchaseOrders: Array<PurchaseOrder & { payments: PurchaseOrderPayment[]; batchTableRows: BatchTableRow[] }>
  purchaseOrderInputs: PurchaseOrderInput[]
  productIndex: Map<string, ProductCostSummary>
  leadProfiles: Map<string, LeadTimeProfile>
  parameters: BusinessParameterMap
}) {
  for (let index = 0; index < purchaseOrders.length; index += 1) {
    const record = purchaseOrders[index]
    const input = purchaseOrderInputs[index]
    if (!input) continue
    const profile = getLeadTimeProfile(input.productId, leadProfiles)
    if (!profile) continue
    const derived = computePurchaseOrderDerived(input, productIndex, profile, parameters)
    if (!derived.plannedPayments.length) continue

    const existingByIndex = new Map<number, PurchaseOrderPayment>()
    for (const payment of record.payments) {
      existingByIndex.set(payment.paymentIndex, payment)
    }

    const updates: Promise<PurchaseOrderPayment | null>[] = []

    for (const planned of derived.plannedPayments) {
      const amountValue = Number.isFinite(planned.plannedAmount) ? Number(planned.plannedAmount) : 0
      if (amountValue <= 0) continue
      const percentValue =
        planned.plannedPercent != null && Number.isFinite(planned.plannedPercent)
          ? Number(planned.plannedPercent)
          : null
      const dueDateDefault =
        planned.plannedDefaultDate ?? planned.plannedDate ?? input.poDate ?? record.poDate ?? record.createdAt ?? new Date()
      const dueDate = dueDateDefault

      const percentageDecimal = percentValue != null ? new Prisma.Decimal(percentValue.toFixed(4)) : null
      const amountExpectedDecimal = new Prisma.Decimal(amountValue.toFixed(2))

      const existing = existingByIndex.get(planned.paymentIndex)

      const existingAmountExpected = existing?.amountExpected != null ? Number(existing.amountExpected) : null
      const existingPercent = existing?.percentage != null ? Number(existing.percentage) : null
      const amountTolerance = Math.max(Math.abs(amountValue) * 0.001, 0.01)
      const percentTolerance = 0.0001
      const hasManualAmount =
        existingAmountExpected != null && Math.abs(existingAmountExpected - amountValue) > amountTolerance
      const hasManualPercent =
        existingPercent != null && percentValue != null && Math.abs(existingPercent - percentValue) > percentTolerance
      const existingDueDateSource = existing?.dueDateSource ?? 'SYSTEM'

      if (existing?.amountPaid != null) {
        continue
      }

      if (existing) {
        const updatePayload: UpdatePaymentInput = {
          paymentIndex: planned.paymentIndex,
          category: planned.category,
          label: planned.label,
          dueDateDefault,
        }

        if (existingDueDateSource === 'SYSTEM') {
          updatePayload.dueDate = dueDate
          updatePayload.dueDateSource = 'SYSTEM'
        }

        if (!hasManualAmount) {
          updatePayload.amountExpected = amountExpectedDecimal
          updatePayload.percentage = percentageDecimal
        } else if (!hasManualPercent && percentageDecimal != null) {
          updatePayload.percentage = percentageDecimal
        }

        if (Object.keys(updatePayload).length > 0) {
          updates.push(updatePurchaseOrderPayment(existing.id, updatePayload))
        }
      } else {
        updates.push(
          createPurchaseOrderPayment({
            purchaseOrderId: record.id,
            paymentIndex: planned.paymentIndex,
            dueDate,
            dueDateDefault,
            dueDateSource: 'SYSTEM',
            percentage: percentageDecimal,
            amountExpected: amountExpectedDecimal,
            category: planned.category,
            label: planned.label,
          })
        )
      }
    }

    if (updates.length > 0) {
      const results = await Promise.all(updates)
      for (const result of results) {
        if (!result) continue
        const idx = record.payments.findIndex((payment) => payment.paymentIndex === result.paymentIndex)
        if (idx === -1) {
          record.payments.push(result)
        } else {
          record.payments[idx] = result
        }
      }
      record.payments.sort((a, b) => a.paymentIndex - b.paymentIndex)
    }
  }
}

type PaymentDueDateSource = 'SYSTEM' | 'USER'

type SeedPaymentInput = {
  purchaseOrderId: string
  paymentIndex: number
  dueDate: Date
  dueDateDefault: Date
  dueDateSource: PaymentDueDateSource
  percentage: Prisma.Decimal | null
  amountExpected: Prisma.Decimal
  amountPaid?: Prisma.Decimal | null
  category?: string
  label?: string
}

type UpdatePaymentInput = {
  paymentIndex?: number
  dueDate?: Date
  dueDateDefault?: Date
  dueDateSource?: PaymentDueDateSource
  percentage?: Prisma.Decimal | null
  amountExpected?: Prisma.Decimal | null
  amountPaid?: Prisma.Decimal | null
  category?: string
  label?: string
}

async function createPurchaseOrderPayment(data: SeedPaymentInput): Promise<PurchaseOrderPayment | null> {
  try {
    return await prisma.purchaseOrderPayment.create({ data })
  } catch (error) {
    if (error instanceof Prisma.PrismaClientValidationError) {
      const message = error.message
      if (/Unknown argument `(?:category|label|amountExpected|amountPaid)`/.test(message)) {
        const { category, label, amountExpected, amountPaid, dueDateDefault, dueDateSource, ...fallback } = data
        console.warn(
          '[x-plan] purchase_order_payment.metadata-missing: run `pnpm --filter @ecom-os/x-plan prisma:migrate:deploy` to add amountExpected/amountPaid metadata columns'
        )
        const legacyData: Record<string, unknown> = {
          ...fallback,
        }
        if (dueDateDefault != null) {
          legacyData.dueDate = dueDateDefault
        }
        legacyData.amount = amountExpected
        return prisma.purchaseOrderPayment
          .create({ data: legacyData })
          .catch((fallbackError) => {
            console.error('Failed to seed supplier payment (fallback)', fallbackError)
            return null
          })
      }
    }

    console.error('Failed to seed supplier payment', error)
    return null
  }
}

async function updatePurchaseOrderPayment(
  id: string,
  data: UpdatePaymentInput
): Promise<PurchaseOrderPayment | null> {
  try {
    return await prisma.purchaseOrderPayment.update({
      where: { id },
      data,
    })
  } catch (error) {
    if (error instanceof Prisma.PrismaClientValidationError) {
      const message = error.message
      if (/Unknown argument `(?:category|label|amountExpected|amountPaid)`/.test(message)) {
        const { category, label, amountExpected, amountPaid, dueDateDefault, dueDateSource, ...fallback } = data
        console.warn(
          '[x-plan] purchase_order_payment.metadata-missing: run `pnpm --filter @ecom-os/x-plan prisma:migrate:deploy` to add amountExpected/amountPaid metadata columns'
        )
        const legacyData: Record<string, unknown> = {
          ...fallback,
        }
        if (amountExpected != null) legacyData.amount = amountExpected
        if (dueDateDefault != null) legacyData.dueDate = dueDateDefault
        return prisma.purchaseOrderPayment
          .update({ where: { id }, data: legacyData })
          .catch((fallbackError) => {
            console.error('Failed to update supplier payment (fallback)', fallbackError)
            return null
          })
      }
    }

    console.error('Failed to update supplier payment', error)
    return null
  }
}

function deriveOrders(context: Awaited<ReturnType<typeof loadOperationsContext>>) {
  return context.purchaseOrderInputs
    .map((order) => {
      if (!context.productIndex.has(order.productId)) return null
      const profile = getLeadTimeProfile(order.productId, context.leadProfiles)
      const productNames = Array.isArray(order.batchTableRows) && order.batchTableRows.length > 1
        ? order.batchTableRows
            .map((batch) => context.productNameById.get(batch.productId) ?? '')
            .filter(Boolean)
            .slice(0, 3)
            .join(', ') + (order.batchTableRows.length > 3 ? '…' : '')
        : context.productNameById.get(order.productId) ?? ''
      return {
        derived: computePurchaseOrderDerived(order, context.productIndex, profile, context.parameters),
        input: order,
        productName: productNames,
      }
    })
    .filter((item): item is { derived: PurchaseOrderDerived; input: typeof context.purchaseOrderInputs[number]; productName: string } =>
      Boolean(item)
    )
}

async function loadFinancialData(planning: PlanningCalendar) {
  const operations = await loadOperationsContext()
  const derivedOrders = deriveOrders(operations)
  const salesPlan = computeSalesPlan(planning.salesWeeks, derivedOrders.map((item) => item.derived), {
    productIds: operations.productInputs.map((product) => product.id),
    calendar: planning.calendar,
  })
  const profitOverrideRows = await prisma.profitAndLossWeek.findMany({ orderBy: { weekNumber: 'asc' } })
  const cashOverrideRows = await prisma.cashFlowWeek.findMany({ orderBy: { weekNumber: 'asc' } })

  const profitOverrides = mapProfitAndLossWeeks(
    profitOverrideRows.filter((row) => row.updatedAt.getTime() > row.createdAt.getTime())
  )
  const cashOverrides = mapCashFlowWeeks(
    cashOverrideRows.filter((row) => row.updatedAt.getTime() > row.createdAt.getTime())
  )
  const profit = computeProfitAndLoss(salesPlan, operations.productIndex, operations.parameters, profitOverrides)
  const cash = computeCashFlow(
    profit.weekly,
    derivedOrders.map((item) => item.derived),
    operations.parameters,
    cashOverrides
  )
  return { operations, derivedOrders, salesPlan, profit, cash }
}

type FinancialData = Awaited<ReturnType<typeof loadFinancialData>>

async function getOpsPlanningView(planning?: PlanningCalendar, activeSegment?: YearSegment | null): Promise<{
  poTableRows: OpsInputRow[]
  batchTableRows: Array<{
    id: string
    purchaseOrderId: string
    orderCode: string
    batchCode?: string
    productId: string
    productName: string
    quantity: string
    sellingPrice: string
    manufacturingCost: string
    freightCost: string
    tariffRate: string
    tacosPercent: string
    fbaFee: string
    referralRate: string
    storagePerMonth: string
  }>
  timelineRows: OpsTimelineRow[]
  timelineOrders: PurchaseTimelineOrder[]
  payments: PurchasePaymentRow[]
  calculator: OpsPlanningCalculatorPayload
  timelineMonths: { start: string; end: string; label: string }[]
}> {
  const context = await loadOperationsContext()
  const { rawPurchaseOrders } = context

  const derivedOrders = deriveOrders(context)

  const inputRows: OpsInputRow[] = derivedOrders.map(({ input, productName }) => ({
    id: input.id,
    productId: input.productId,
    orderCode: input.orderCode,
    poDate: formatDate(input.poDate ?? null),
    productName,
    shipName: input.shipName ?? '',
    containerNumber: input.containerNumber ?? input.transportReference ?? '',
    quantity: formatNumeric(input.quantity ?? null, 0),
    pay1Date: formatDate(input.pay1Date ?? null),
    productionWeeks: formatNumeric(input.productionWeeks ?? null),
    sourceWeeks: formatNumeric(input.sourceWeeks ?? null),
    oceanWeeks: formatNumeric(input.oceanWeeks ?? null),
    finalWeeks: formatNumeric(input.finalWeeks ?? null),
    sellingPrice: formatNumeric(input.overrideSellingPrice ?? null),
    manufacturingCost: formatNumeric(input.overrideManufacturingCost ?? null),
    freightCost: formatNumeric(input.overrideFreightCost ?? null),
    tariffRate: formatPercentDecimal(input.overrideTariffRate ?? null),
    tacosPercent: formatPercentDecimal(input.overrideTacosPercent ?? null),
    fbaFee: formatNumeric(input.overrideFbaFee ?? null),
    referralRate: formatPercentDecimal(input.overrideReferralRate ?? null),
    storagePerMonth: formatNumeric(input.overrideStoragePerMonth ?? null),
    status: input.status,
    notes: input.notes ?? '',
  }))

  const timelineRows: OpsTimelineRow[] = derivedOrders.map(({ derived, productName }) => ({
    id: derived.id,
    orderCode: derived.orderCode,
    productName,
    landedUnitCost: formatCurrency(derived.landedUnitCost),
    poValue: formatCurrency(derived.plannedPoValue),
    paidAmount: formatCurrency(derived.paidAmount),
    paidPercent: formatPercent(derived.paidPercent),
    productionStart: formatDate(derived.productionStart),
    productionComplete: formatDate(derived.productionComplete),
    sourceDeparture: formatDate(derived.sourceDeparture),
    portEta: formatDate(derived.portEta),
    inboundEta: formatDate(derived.inboundEta),
    availableDate: formatDate(derived.availableDate),
    totalLeadDays: derived.totalLeadDays != null ? String(derived.totalLeadDays) : '',
    weeksUntilArrival: derived.weeksUntilArrival != null ? String(derived.weeksUntilArrival) : '',
  }))

  const timelineOrders: PurchaseTimelineOrder[] = derivedOrders.map(({ derived, productName }) =>
    createTimelineOrderFromDerived({ derived, productName })
  )

  let timelineMonths: { start: string; end: string; label: string }[] = []
  if (planning) {
    const segment = activeSegment ?? planning.yearSegments[0] ?? null
    if (segment) {
      const segmentStartDate = getCalendarDateForWeek(segment.startWeekNumber, planning.calendar)
      const segmentEndDate = getCalendarDateForWeek(segment.endWeekNumber, planning.calendar)
      if (segmentStartDate && segmentEndDate) {
        let cursor = startOfMonth(segmentStartDate)
        const finalDate = endOfMonth(segmentEndDate)
        const buckets: { start: string; end: string; label: string }[] = []
        while (cursor.getTime() <= finalDate.getTime()) {
          const bucketStart = cursor
          const bucketEnd = endOfMonth(cursor)
          buckets.push({
            start: bucketStart.toISOString(),
            end: bucketEnd.toISOString(),
            label: format(bucketStart, 'MMM'),
          })
          cursor = addMonths(cursor, 1)
        }
        timelineMonths = buckets
      }
    }
  }

  const derivedByOrderId = new Map(derivedOrders.map((item) => [item.derived.id, item.derived]))

  const payments = rawPurchaseOrders.flatMap((order) => {
    const derived = derivedByOrderId.get(order.id)
    const denominator = derived?.supplierCostTotal ?? derived?.plannedPoValue ?? 0

    return order.payments.map((payment) => {
      const amountExpectedNumeric = payment.amountExpected != null ? Number(payment.amountExpected) : null
      const amountPaidNumeric = payment.amountPaid != null ? Number(payment.amountPaid) : null
      const percentNumeric =
        payment.percentage != null
          ? Number(payment.percentage)
          : denominator > 0 && amountPaidNumeric != null
            ? amountPaidNumeric / denominator
            : null
      const dueDateIso = toIsoDate(payment.dueDate ?? null)
      const dueDateDefaultIso = toIsoDate(payment.dueDateDefault ?? payment.dueDate ?? null)
      const weekNumber = deriveIsoWeek(dueDateIso)

      return {
        id: payment.id,
        purchaseOrderId: order.id,
        orderCode: order.orderCode,
        category: payment.category ?? '',
        label: payment.label ?? buildPaymentLabel(payment.category, payment.paymentIndex),
        weekNumber,
        paymentIndex: payment.paymentIndex,
        dueDate: formatDate(dueDateIso),
        dueDateIso,
        dueDateDefault: formatDate(dueDateDefaultIso),
        dueDateDefaultIso,
        dueDateSource: payment.dueDateSource ?? 'SYSTEM',
        percentage: formatPercentDecimal(percentNumeric),
        amountExpected: formatNumeric(amountExpectedNumeric),
        amountPaid: formatNumeric(amountPaidNumeric),
      }
    })
  })

  const leadProfilesPayload = Array.from(context.leadProfiles.entries()).map(([productId, profile]) => ({
    productId,
    productionWeeks: Number(profile.productionWeeks ?? 0),
    sourceWeeks: Number(profile.sourceWeeks ?? 0),
    oceanWeeks: Number(profile.oceanWeeks ?? 0),
    finalWeeks: Number(profile.finalWeeks ?? 0),
  }))

  const batchRows = rawPurchaseOrders.flatMap((order) => {
    if (!Array.isArray(order.batchTableRows) || order.batchTableRows.length === 0) return []
    return order.batchTableRows.map((batch) => ({
      id: batch.id,
      purchaseOrderId: order.id,
      orderCode: order.orderCode,
      batchCode: batch.batchCode ?? undefined,
      productId: batch.productId,
      productName: context.productNameById.get(batch.productId) ?? '',
      quantity: formatNumeric(toNumberSafe(batch.quantity), 0),
      sellingPrice: formatNumeric(batch.overrideSellingPrice ?? order.overrideSellingPrice ?? null),
      manufacturingCost: formatNumeric(batch.overrideManufacturingCost ?? order.overrideManufacturingCost ?? null),
      freightCost: formatNumeric(batch.overrideFreightCost ?? order.overrideFreightCost ?? null),
      tariffRate: formatPercentDecimal(batch.overrideTariffRate ?? order.overrideTariffRate ?? null),
      tacosPercent: formatPercentDecimal(batch.overrideTacosPercent ?? order.overrideTacosPercent ?? null),
      fbaFee: formatNumeric(batch.overrideFbaFee ?? order.overrideFbaFee ?? null),
      referralRate: formatPercentDecimal(batch.overrideReferralRate ?? order.overrideReferralRate ?? null),
      storagePerMonth: formatNumeric(batch.overrideStoragePerMonth ?? order.overrideStoragePerMonth ?? null),
    }))
  })

  const calculator: OpsPlanningCalculatorPayload = {
    parameters: context.parameters,
    products: context.productInputs,
    leadProfiles: leadProfilesPayload,
    purchaseOrders: context.purchaseOrderInputs.map(serializePurchaseOrder),
  }

  return {
    poTableRows: inputRows,
    batchTableRows: batchRows,
    timelineRows,
    timelineOrders,
    payments,
    calculator,
    timelineMonths,
  }
}

function getSalesPlanningView(
  financialData: FinancialData,
  planning: PlanningCalendar,
  activeSegment: YearSegment | null
) {
  const context = financialData.operations
  const productList = [...context.productInputs].sort((a, b) => a.name.localeCompare(b.name))
  const weeks = buildWeekRange(activeSegment, planning.calendar)
  const weekNumbers = weeks.length
    ? weeks
    : Array.from(new Set(financialData.salesPlan.map((row) => row.weekNumber))).sort((a, b) => a - b)
  const weekSet = new Set(weekNumbers)
  const columnMeta: Record<string, { productId: string; field: string }> = {}
  const columnKeys: string[] = []
  const hasProducts = productList.length > 0
  const nestedHeaders: NestedHeaderCell[][] = hasProducts
    ? [
        ['', '', ''],
        ['Week', 'Date', 'Inbound PO'],
      ]
    : [['Week', 'Date', 'Inbound PO']]

  productList.forEach((product, productIdx) => {
    nestedHeaders[0].push({ label: product.name, colspan: SALES_METRICS.length })
    if (hasProducts) {
      nestedHeaders[1]?.push(...SALES_METRICS.map((metric) => metricHeader(metric)))
    }
    SALES_METRICS.forEach((metric) => {
      const key = columnKey(productIdx, metric)
      columnKeys.push(key)
      columnMeta[key] = { productId: product.id, field: metric }
    })
  })

  const salesLookup = new Map<string, SalesWeekDerived>()
  financialData.salesPlan.forEach((row) => {
    if (!weekSet.size || weekSet.has(row.weekNumber)) {
      salesLookup.set(`${row.productId}-${row.weekNumber}`, row)
    }
  })

  const rows = weekNumbers.map((weekNumber) => {
    const calendarDate = getCalendarDateForWeek(weekNumber, planning.calendar)
    const row: SalesRow = {
      weekNumber: String(weekNumber),
      weekDate: calendarDate ? formatDate(calendarDate) : '',
    }

    const inboundSummary: InboundSummary = new Map()
    for (const product of productList) {
      const derived = salesLookup.get(`${product.id}-${weekNumber}`)
      for (const order of derived?.arrivalOrders ?? []) {
        addToInboundSummary(inboundSummary, order.shipName, product.name, order.quantity)
      }
    }
    row.arrivalDetail = formatInboundSummary(inboundSummary)

    productList.forEach((product, productIdx) => {
      const keyRoot = `${product.id}-${weekNumber}`
      const derived = salesLookup.get(keyRoot)
      if (!row.weekDate && derived?.weekDate) {
        row.weekDate = formatDate(derived.weekDate)
      }

      SALES_METRICS.forEach((metric) => {
        const key = columnKey(productIdx, metric)
        switch (metric) {
          case 'stockStart':
            row[key] = formatNumeric(derived?.stockStart ?? null, 0)
            break
          case 'arrivalDetail': {
            const productSummary: InboundSummary = new Map()
            for (const order of derived?.arrivalOrders ?? []) {
              addToInboundSummary(productSummary, order.shipName, product.name, order.quantity)
            }
            row[key] = formatInboundSummary(productSummary)
            break
          }
          case 'actualSales':
            row[key] = formatNumeric(derived?.actualSales ?? null, 0)
            break
          case 'forecastSales':
            row[key] = formatNumeric(derived?.forecastSales ?? null, 0)
            break
          case 'finalSales':
            row[key] = formatNumeric(derived?.finalSales ?? null, 0)
            break
          case 'finalSalesError':
            row[key] = formatPercent(derived?.finalPercentError ?? null, 1)
            break
          case 'stockWeeks':
            if (derived?.stockWeeks == null) {
              row[key] = ''
            } else if (!Number.isFinite(derived.stockWeeks)) {
              row[key] = '∞'
            } else {
              row[key] = String(derived.stockWeeks)
            }
            break
          case 'stockEnd':
            row[key] = formatNumeric(derived?.stockEnd ?? null, 0)
            break
          default:
            break
        }
      })
    })

    return row
  })

  return {
    rows,
    columnMeta,
    columnKeys,
    nestedHeaders,
    productOptions: productList.map((product) => ({ id: product.id, name: product.name })),
    stockWarningWeeks: context.parameters.stockWarningWeeks,
  }
}

type InboundSummary = Map<string, { shipName: string | null; items: Map<string, number> }>

function addToInboundSummary(
  summary: InboundSummary,
  shipName: string | null | undefined,
  productName: string,
  quantity: number
) {
  const key = shipName ?? '—'
  const entry = summary.get(key) ?? { shipName: shipName ?? null, items: new Map() }
  const current = entry.items.get(productName) ?? 0
  entry.items.set(productName, current + quantity)
  summary.set(key, entry)
}

function formatInboundSummary(summary: InboundSummary): string {
  if (!summary.size) return ''
  const lines: string[] = []
  summary.forEach((entry) => {
    const ship = entry.shipName && entry.shipName.trim().length ? entry.shipName : '—'
    const skuParts = Array.from(entry.items.entries())
      .filter(([, qty]) => Number.isFinite(qty) && qty > 0)
      .map(([name, qty]) => `(${name}, ${formatNumeric(qty, 0)})`)
    lines.push(skuParts.length ? `${ship} - ${skuParts.join(', ')}` : ship)
  })
  return lines.join('\n')
}

function getProfitAndLossView(
  financialData: FinancialData,
  activeSegment: YearSegment | null,
  activeYear: number | null
) {
  const { weekly, monthly, quarterly } = financialData.profit
  const filteredWeekly = weekly.filter((entry) => isWeekInSegment(entry.weekNumber, activeSegment))
  const monthlySummary = filterSummaryByYear(monthly, activeYear)
  const quarterlySummary = filterSummaryByYear(quarterly, activeYear)

  return {
    weekly: filteredWeekly.map((entry) => ({
      weekNumber: String(entry.weekNumber),
      weekDate: entry.weekDate ? formatDate(entry.weekDate) : '',
      units: formatNumeric(entry.units, 0),
      revenue: formatNumeric(entry.revenue),
      cogs: formatNumeric(entry.cogs),
      grossProfit: formatNumeric(entry.grossProfit),
      grossMargin: formatPercentDecimal(entry.grossMargin),
      amazonFees: formatNumeric(entry.amazonFees),
      ppcSpend: formatNumeric(entry.ppcSpend),
      fixedCosts: formatNumeric(entry.fixedCosts),
      totalOpex: formatNumeric(entry.totalOpex),
      netProfit: formatNumeric(entry.netProfit),
    })),
    monthlySummary: monthlySummary.map((entry) => ({
      periodLabel: entry.periodLabel,
      revenue: formatNumeric(entry.revenue),
      cogs: formatNumeric(entry.cogs),
      grossProfit: formatNumeric(entry.grossProfit),
      amazonFees: formatNumeric(entry.amazonFees),
      ppcSpend: formatNumeric(entry.ppcSpend),
      fixedCosts: formatNumeric(entry.fixedCosts),
      totalOpex: formatNumeric(entry.totalOpex),
      netProfit: formatNumeric(entry.netProfit),
    })),
    quarterlySummary: quarterlySummary.map((entry) => ({
      periodLabel: entry.periodLabel,
      revenue: formatNumeric(entry.revenue),
      cogs: formatNumeric(entry.cogs),
      grossProfit: formatNumeric(entry.grossProfit),
      amazonFees: formatNumeric(entry.amazonFees),
      ppcSpend: formatNumeric(entry.ppcSpend),
      fixedCosts: formatNumeric(entry.fixedCosts),
      totalOpex: formatNumeric(entry.totalOpex),
      netProfit: formatNumeric(entry.netProfit),
    })),
  }
}

function getCashFlowView(
  financialData: FinancialData,
  activeSegment: YearSegment | null,
  activeYear: number | null
) {
  const { weekly, monthly, quarterly } = financialData.cash
  const filteredWeekly = weekly.filter((entry) => isWeekInSegment(entry.weekNumber, activeSegment))
  const monthlySummary = filterSummaryByYear(monthly, activeYear)
  const quarterlySummary = filterSummaryByYear(quarterly, activeYear)

  return {
    weekly: filteredWeekly.map((entry) => ({
      weekNumber: String(entry.weekNumber),
      weekDate: entry.weekDate ? formatDate(entry.weekDate) : '',
      amazonPayout: formatNumeric(entry.amazonPayout),
      inventorySpend: formatNumeric(entry.inventorySpend),
      fixedCosts: formatNumeric(entry.fixedCosts),
      netCash: formatNumeric(entry.netCash),
      cashBalance: formatNumeric(entry.cashBalance),
    })),
    monthlySummary: monthlySummary.map((entry) => ({
      periodLabel: entry.periodLabel,
      amazonPayout: formatNumeric(entry.amazonPayout),
      inventorySpend: formatNumeric(entry.inventorySpend),
      fixedCosts: formatNumeric(entry.fixedCosts),
      netCash: formatNumeric(entry.netCash),
      closingCash: formatNumeric(entry.closingCash),
    })),
    quarterlySummary: quarterlySummary.map((entry) => ({
      periodLabel: entry.periodLabel,
      amazonPayout: formatNumeric(entry.amazonPayout),
      inventorySpend: formatNumeric(entry.inventorySpend),
      fixedCosts: formatNumeric(entry.fixedCosts),
      netCash: formatNumeric(entry.netCash),
      closingCash: formatNumeric(entry.closingCash),
    })),
  }
}

export default async function SheetPage({ params, searchParams }: SheetPageProps) {
  const [routeParams, rawSearchParams] = await Promise.all([
    params,
    searchParams ?? Promise.resolve({}),
  ])
  const config = getSheetConfig(routeParams.sheet)
  if (!config) notFound()

  const [workbookStatus, planningCalendar] = await Promise.all([
    getWorkbookStatus(),
    loadPlanningCalendar(),
  ])
  const sheetStatus = workbookStatus.sheets.find((item) => item.slug === config.slug)
  const parsedSearch = rawSearchParams as Record<string, string | string[] | undefined>
  const activeYear = resolveActiveYear(parsedSearch.year, planningCalendar.yearSegments)
  const activeSegment = findYearSegment(activeYear, planningCalendar.yearSegments)
  const viewMode = resolveViewMode(parsedSearch.view)

  const controls: ReactNode[] = []
  let contextPane: React.ReactNode = null
  let wrapLayout: (node: ReactNode) => ReactNode = (node) => node
  let tabularContent: React.ReactNode = null
  let visualContent: React.ReactNode = null

  const getFinancialData = () => loadFinancialData(planningCalendar)

  switch (config.slug) {
    case '1-product-setup': {
      const view = await getProductSetupView()
<<<<<<< HEAD
      const parameterSections = [
        {
          key: 'operations',
          title: 'Operations',
          description: 'Tune supply chain defaults that feed ordering and lead time models.',
          parameters: view.operationsParameters,
        },
        {
          key: 'sales',
          title: 'Sales',
          description: 'Set demand-planning thresholds such as stock warnings and forecast assumptions.',
          parameters: view.salesParameters,
        },
        {
          key: 'finance',
          title: 'Finance',
          description: 'Set the cash assumptions that flow into every financial plan.',
          parameters: view.financeParameters,
        },
      ] as const

      tabularContent = (
        <div className="space-y-6">
          <ProductSetupGrid products={view.products} />
          {parameterSections.map((section) => (
            <ProductSetupParametersPanel
              key={section.key}
              title={section.title}
              description={section.description}
              parameters={section.parameters}
            />
          ))}
        </div>
=======
      content = (
        <ProductSetupWorkspace
          products={view.products}
          operationsParameters={view.operationsParameters}
          salesParameters={view.salesParameters}
          financeParameters={view.financeParameters}
        />
>>>>>>> 7cb3538a
      )
      visualContent = (
        <VisualPlaceholder
          title="Product visuals coming soon"
          description="We’re building assortment and lead-time insights to complement the setup grid."
        />
      )
      break
    }
    case '2-ops-planning': {
      const view = await getOpsPlanningView(planningCalendar, activeSegment)
      tabularContent = (
        <OpsPlanningWorkspace
          poTableRows={view.poTableRows}
          batchTableRows={view.batchTableRows}
          timeline={view.timelineRows}
          timelineOrders={view.timelineOrders}
          payments={view.payments}
          calculator={view.calculator}
          timelineMonths={view.timelineMonths}
          mode="tabular"
        />
      )
      visualContent = (
        <OpsPlanningWorkspace
          poTableRows={view.poTableRows}
          batchTableRows={view.batchTableRows}
          timeline={view.timelineRows}
          timelineOrders={view.timelineOrders}
          payments={view.payments}
          calculator={view.calculator}
          timelineMonths={view.timelineMonths}
          mode="visual"
        />
      )
      break
    }
    case '3-sales-planning': {
      const data = await getFinancialData()
      const view = getSalesPlanningView(data, planningCalendar, activeSegment)
      controls.push(<SalesPlanningFocusControl key="sales-focus" productOptions={view.productOptions} />)
      wrapLayout = (node) => <SalesPlanningFocusProvider>{node}</SalesPlanningFocusProvider>
      tabularContent = (
        <SalesPlanningGrid
          rows={view.rows}
          columnMeta={view.columnMeta}
          columnKeys={view.columnKeys}
          nestedHeaders={view.nestedHeaders}
          productOptions={view.productOptions}
          stockWarningWeeks={view.stockWarningWeeks}
        />
      )
      visualContent = (
        <VisualPlaceholder
          title="Sales visuals in progress"
          description="Forecast accuracy, stock coverage, and buy box trend charts will live here."
        />
      )
      break
    }
    case '4-fin-planning-pl': {
      const data = await getFinancialData()
      const view = getProfitAndLossView(data, activeSegment, activeYear)
      tabularContent = (
        <ProfitAndLossGrid
          weekly={view.weekly}
          monthlySummary={view.monthlySummary}
          quarterlySummary={view.quarterlySummary}
        />
      )

      const pnlMonthly = limitRows(filterSummaryByYear(data.profit.monthly, activeYear), 12)
      const pnlQuarterly = limitRows(filterSummaryByYear(data.profit.quarterly, activeYear), 8)
      const metrics: FinancialMetricDefinition[] = [
        {
          key: 'revenue',
          title: 'Revenue',
          description: 'Booked revenue by period',
          helper: 'Track topline momentum using the same data that powers the P&L grid.',
          series: {
            monthly: buildTrendSeries(pnlMonthly, 'revenue'),
            quarterly: buildTrendSeries(pnlQuarterly, 'revenue'),
          },
          format: 'currency',
          accent: 'sky',
        },
        {
          key: 'netProfit',
          title: 'Net profit',
          description: 'Profit after COGS and OpEx',
          helper: 'Compare profitability cadence across months and quarters.',
          series: {
            monthly: buildTrendSeries(pnlMonthly, 'netProfit'),
            quarterly: buildTrendSeries(pnlQuarterly, 'netProfit'),
          },
          format: 'currency',
          accent: 'emerald',
        },
      ]

      visualContent = (
        <FinancialTrendsSection
          title="Performance graphs"
          description="Visualize revenue and profitability using the grid’s underlying assumptions."
          metrics={metrics}
        />
      )
      break
    }
    case '5-fin-planning-cash-flow': {
      const data = await getFinancialData()
      const view = getCashFlowView(data, activeSegment, activeYear)
      tabularContent = (
        <CashFlowGrid
          weekly={view.weekly}
          monthlySummary={view.monthlySummary}
          quarterlySummary={view.quarterlySummary}
        />
      )

      const cashMonthly = limitRows(filterSummaryByYear(data.cash.monthly, activeYear), 12)
      const cashQuarterly = limitRows(filterSummaryByYear(data.cash.quarterly, activeYear), 8)
      const metrics: FinancialMetricDefinition[] = [
        {
          key: 'closingCash',
          title: 'Ending cash',
          description: 'Projected balance after inflows and outflows',
          helper: 'Monitor liquidity runway alongside the detailed cash flow schedule.',
          series: {
            monthly: buildTrendSeries(cashMonthly, 'closingCash'),
            quarterly: buildTrendSeries(cashQuarterly, 'closingCash'),
          },
          format: 'currency',
          accent: 'violet',
        },
        {
          key: 'netCash',
          title: 'Net cash flow',
          description: 'Net movement across the period',
          helper: 'Understand how payouts, inventory, and fixed costs combine each period.',
          series: {
            monthly: buildTrendSeries(cashMonthly, 'netCash'),
            quarterly: buildTrendSeries(cashQuarterly, 'netCash'),
          },
          format: 'currency',
          accent: 'emerald',
        },
      ]

      visualContent = (
        <FinancialTrendsSection
          title="Cash flow charts"
          description="See how cash balances and net movement evolve over time."
          metrics={metrics}
        />
      )
      break
    }
    default: {
      const placeholder = (
        <div className="rounded-xl border border-slate-200 bg-white p-6 text-slate-500 shadow-sm dark:border-slate-800 dark:bg-slate-900 dark:text-slate-400">
          <p>Implementation in progress for {config.label}. Check back soon.</p>
        </div>
      )
      tabularContent = placeholder
      visualContent = placeholder
      break
    }
  }

  controls.push(<SheetViewToggle key="sheet-view-toggle" value={viewMode} />)
  const headerControls = controls.length ? controls : undefined

  if (!tabularContent) {
    const fallback = (
      <VisualPlaceholder
        title={`${config.label} coming soon`}
        description={`Implementation in progress for ${config.label}. Check back soon.`}
      />
    )
    tabularContent = fallback
    visualContent = fallback
  } else if (!visualContent) {
    visualContent = (
      <VisualPlaceholder
        title="Visual view coming soon"
        description="Visualizations for this sheet are still under construction."
      />
    )
  }

  const selectedContent = viewMode === 'visual' ? visualContent : tabularContent

  const meta = {
    rows: sheetStatus?.recordCount,
    updated: sheetStatus?.lastUpdated,
  }

  const layout = (
    <WorkbookLayout
      sheets={workbookStatus.sheets}
      activeSlug={config.slug}
      planningYears={planningCalendar.yearSegments}
      activeYear={activeYear}
      meta={meta}
      ribbon={
        <a
          href="/import"
          className="rounded-md border border-slate-300 px-3 py-1.5 text-xs font-medium text-slate-700 transition hover:bg-slate-100 dark:border-slate-700 dark:text-slate-200 dark:hover:bg-slate-800"
        >
          Import / Export
        </a>
      }
      contextPane={contextPane}
      headerControls={headerControls}
    >
      {selectedContent}
    </WorkbookLayout>
  )

  return wrapLayout(layout)
}<|MERGE_RESOLUTION|>--- conflicted
+++ resolved
@@ -1221,49 +1221,13 @@
   switch (config.slug) {
     case '1-product-setup': {
       const view = await getProductSetupView()
-<<<<<<< HEAD
-      const parameterSections = [
-        {
-          key: 'operations',
-          title: 'Operations',
-          description: 'Tune supply chain defaults that feed ordering and lead time models.',
-          parameters: view.operationsParameters,
-        },
-        {
-          key: 'sales',
-          title: 'Sales',
-          description: 'Set demand-planning thresholds such as stock warnings and forecast assumptions.',
-          parameters: view.salesParameters,
-        },
-        {
-          key: 'finance',
-          title: 'Finance',
-          description: 'Set the cash assumptions that flow into every financial plan.',
-          parameters: view.financeParameters,
-        },
-      ] as const
-
       tabularContent = (
-        <div className="space-y-6">
-          <ProductSetupGrid products={view.products} />
-          {parameterSections.map((section) => (
-            <ProductSetupParametersPanel
-              key={section.key}
-              title={section.title}
-              description={section.description}
-              parameters={section.parameters}
-            />
-          ))}
-        </div>
-=======
-      content = (
         <ProductSetupWorkspace
           products={view.products}
           operationsParameters={view.operationsParameters}
           salesParameters={view.salesParameters}
           financeParameters={view.financeParameters}
         />
->>>>>>> 7cb3538a
       )
       visualContent = (
         <VisualPlaceholder
