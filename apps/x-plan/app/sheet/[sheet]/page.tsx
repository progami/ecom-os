--- conflicted
+++ resolved
@@ -1,8 +1,9 @@
 import { notFound } from 'next/navigation'
+import type { ReactNode } from 'react'
 import { OpsPlanningWorkspace } from '@/components/sheets/ops-planning-workspace'
 import { ProductSetupGrid } from '@/components/sheets/product-setup-grid'
 import { ProductSetupParametersPanel } from '@/components/sheets/product-setup-panels'
-import { SalesPlanningGrid } from '@/components/sheets/sales-planning-grid'
+import { SalesPlanningGrid, SalesPlanningFocusControl, SalesPlanningFocusProvider } from '@/components/sheets/sales-planning-grid'
 import { ProfitAndLossGrid } from '@/components/sheets/fin-planning-pl-grid'
 import { CashFlowGrid } from '@/components/sheets/fin-planning-cash-grid'
 import { DashboardSheet } from '@/components/sheets/dashboard'
@@ -11,17 +12,7 @@
 import type { PurchasePaymentRow } from '@/components/sheets/purchase-payments-grid'
 import type { OpsPlanningCalculatorPayload, PurchaseOrderSerialized } from '@/components/sheets/ops-planning-workspace'
 import prisma from '@/lib/prisma'
-import type {
-  BusinessParameter,
-  CashFlowWeek,
-  LeadStageTemplate,
-  LeadTimeOverride,
-  Product,
-  ProfitAndLossWeek,
-  PurchaseOrder,
-  PurchaseOrderPayment,
-  SalesWeek,
-} from '@prisma/client'
+import type { PurchaseOrderBatch, PurchaseOrderPayment } from '@prisma/client'
 import { getSheetConfig } from '@/lib/sheets'
 import { getWorkbookStatus } from '@/lib/workbook'
 import { WorkbookLayout } from '@/components/workbook-layout'
@@ -49,6 +40,8 @@
   type PurchaseOrderInput,
   type LeadTimeProfile,
 } from '@/lib/calculations'
+import { createTimelineOrderFromDerived, type PurchaseTimelineOrder } from '@/lib/planning/timeline'
+import { addMonths, endOfMonth, format, startOfMonth, startOfWeek } from 'date-fns'
 import { getCalendarDateForWeek, type YearSegment } from '@/lib/calculations/calendar'
 import { findYearSegment, loadPlanningCalendar, resolveActiveYear } from '@/lib/planning'
 import type { PlanningCalendar } from '@/lib/planning'
@@ -78,6 +71,14 @@
 function formatDate(value: Date | null | undefined): string {
   if (!value) return ''
   return formatDisplayDate(value)
+}
+
+function toNumberSafe(value: number | bigint | null | undefined): number {
+  if (value == null) return 0
+  if (typeof value === 'number') return value
+  if (typeof value === 'bigint') return Number(value)
+  const numeric = Number(value)
+  return Number.isNaN(numeric) ? 0 : numeric
 }
 
 function formatNumeric(value: number | null | undefined, fractionDigits = 2): string {
@@ -110,10 +111,11 @@
     orderCode: order.orderCode,
     productId: order.productId,
     quantity: Number(order.quantity ?? 0),
+    poDate: serializeDate(order.poDate),
     productionWeeks: order.productionWeeks ?? null,
-    sourcePrepWeeks: order.sourcePrepWeeks ?? null,
+    sourceWeeks: order.sourceWeeks ?? null,
     oceanWeeks: order.oceanWeeks ?? null,
-    finalMileWeeks: order.finalMileWeeks ?? null,
+    finalWeeks: order.finalWeeks ?? null,
     pay1Percent: order.pay1Percent ?? null,
     pay2Percent: order.pay2Percent ?? null,
     pay3Percent: order.pay3Percent ?? null,
@@ -127,6 +129,9 @@
     productionComplete: serializeDate(order.productionComplete),
     sourceDeparture: serializeDate(order.sourceDeparture),
     transportReference: order.transportReference ?? null,
+    createdAt: serializeDate(order.createdAt),
+    shipName: order.shipName ?? null,
+    containerNumber: order.containerNumber ?? null,
     portEta: serializeDate(order.portEta),
     inboundEta: serializeDate(order.inboundEta),
     availableDate: serializeDate(order.availableDate),
@@ -149,6 +154,20 @@
     overrideFbaFee: order.overrideFbaFee ?? null,
     overrideReferralRate: order.overrideReferralRate ?? null,
     overrideStoragePerMonth: order.overrideStoragePerMonth ?? null,
+    batches: order.batches?.map((batch) => ({
+      id: batch.id,
+      batchCode: batch.batchCode ?? null,
+      productId: batch.productId,
+      quantity: Number(batch.quantity ?? 0),
+      overrideSellingPrice: batch.overrideSellingPrice ?? null,
+      overrideManufacturingCost: batch.overrideManufacturingCost ?? null,
+      overrideFreightCost: batch.overrideFreightCost ?? null,
+      overrideTariffRate: batch.overrideTariffRate ?? null,
+      overrideTacosPercent: batch.overrideTacosPercent ?? null,
+      overrideFbaFee: batch.overrideFbaFee ?? null,
+      overrideReferralRate: batch.overrideReferralRate ?? null,
+      overrideStoragePerMonth: batch.overrideStoragePerMonth ?? null,
+    })) ?? [],
   }
 }
 
@@ -195,74 +214,7 @@
 
 type ProfitAndLossAggregates = ReturnType<typeof computeProfitAndLoss>
 type CashFlowAggregates = ReturnType<typeof computeCashFlow>
-type DashboardTimelineSegmentView = {
-  key: 'production' | 'sourcePrep' | 'oceanTransit' | 'finalMile'
-  label: string
-  start: string | null
-  end: string | null
-}
-
-type DashboardTimelineOrderView = {
-  id: string
-  orderCode: string
-  productName: string
-  quantity: number
-  status: string
-  availableDate: string | null
-  segments: DashboardTimelineSegmentView[]
-}
-
-function buildTimelineSegments(order: PurchaseOrderDerived): DashboardTimelineSegmentView[] {
-  const segments: DashboardTimelineSegmentView[] = []
-
-  const pushSegment = (
-    key: DashboardTimelineSegmentView['key'],
-    label: string,
-    start: Date | null,
-    end: Date | null
-  ) => {
-    if (!start || !end) return
-    const startTime = start.getTime()
-    const endTime = end.getTime()
-    if (!Number.isFinite(startTime) || !Number.isFinite(endTime) || startTime > endTime) return
-    segments.push({
-      key,
-      label,
-      start: serializeDate(start),
-      end: serializeDate(end),
-    })
-  }
-
-  const productionEnd = order.productionComplete ?? order.sourceDeparture ?? order.inboundEta ?? order.availableDate
-  const sourceEnd = order.sourceDeparture ?? order.inboundEta ?? order.availableDate
-  const oceanEnd = order.portEta ?? order.inboundEta ?? order.availableDate
-  const finalEnd = order.availableDate ?? order.inboundEta ?? order.portEta
-
-  pushSegment('production', 'Production', order.productionStart, productionEnd)
-  pushSegment(
-    'sourcePrep',
-    'Source Prep',
-    order.productionComplete ?? order.productionStart ?? productionEnd,
-    sourceEnd
-  )
-  pushSegment(
-    'oceanTransit',
-    'Ocean Transit',
-    order.sourceDeparture ?? sourceEnd,
-    oceanEnd
-  )
-  pushSegment(
-    'finalMile',
-    'Final Mile',
-    order.inboundEta ?? order.portEta ?? oceanEnd,
-    finalEnd
-  )
-
-  return segments
-}
-
 type DashboardView = {
-  orders: DashboardTimelineOrderView[]
   inventory: Array<{
     productName: string
     stockEnd: number
@@ -329,8 +281,8 @@
 
 async function getProductSetupView() {
   const [products, businessParameters] = await Promise.all([
-    prisma.product.findMany({ orderBy: { name: 'asc' } }) as Promise<Product[]>,
-    prisma.businessParameter.findMany({ orderBy: { label: 'asc' } }) as Promise<BusinessParameter[]>,
+    prisma.product.findMany({ orderBy: { name: 'asc' } }),
+    prisma.businessParameter.findMany({ orderBy: { label: 'asc' } }),
   ])
 
   const activeProducts = products.filter((product) => {
@@ -400,15 +352,25 @@
 }
 
 async function loadOperationsContext() {
-  const [products, leadStages, overrides, businessParameters, purchaseOrders] = await Promise.all([
-    prisma.product.findMany({ orderBy: { name: 'asc' } }) as Promise<Product[]>,
-    prisma.leadStageTemplate.findMany({ orderBy: { sequence: 'asc' } }) as Promise<LeadStageTemplate[]>,
-    prisma.leadTimeOverride.findMany() as Promise<LeadTimeOverride[]>,
-    prisma.businessParameter.findMany({ orderBy: { label: 'asc' } }) as Promise<BusinessParameter[]>,
+  const prismaAny = prisma as any
+  const purchaseOrderBatchDelegate: typeof prisma.purchaseOrderBatch | undefined = prismaAny.purchaseOrderBatch
+
+  const [products, leadStages, overrides, businessParameters, purchaseOrders, purchaseOrderBatches] = await Promise.all([
+    prisma.product.findMany({ orderBy: { name: 'asc' } }),
+    prisma.leadStageTemplate.findMany({ orderBy: { sequence: 'asc' } }),
+    prisma.leadTimeOverride.findMany(),
+    prisma.businessParameter.findMany({ orderBy: { label: 'asc' } }),
     prisma.purchaseOrder.findMany({
       orderBy: { orderCode: 'asc' },
-      include: { product: true, payments: { orderBy: { paymentIndex: 'asc' } } },
-    }) as Promise<Array<PurchaseOrder & { payments: PurchaseOrderPayment[] }>>,
+      include: {
+        payments: { orderBy: { paymentIndex: 'asc' } },
+      },
+    }),
+    purchaseOrderBatchDelegate
+      ? purchaseOrderBatchDelegate
+          .findMany({ orderBy: [{ purchaseOrderId: 'asc' }, { createdAt: 'asc' }] })
+          .catch(() => [] as PurchaseOrderBatch[])
+      : Promise.resolve([] as PurchaseOrderBatch[]),
   ])
 
   const productInputs = mapProducts(products)
@@ -420,7 +382,24 @@
     productInputs.map((product) => product.id)
   )
   const parameters = normalizeBusinessParameters(mapBusinessParameters(businessParameters))
-  const purchaseOrderInputs = mapPurchaseOrders(purchaseOrders)
+  const batchesByOrder = new Map<string, typeof purchaseOrderBatches>()
+  for (const batch of purchaseOrderBatches) {
+    const list = batchesByOrder.get(batch.purchaseOrderId) ?? []
+    list.push(batch)
+    batchesByOrder.set(batch.purchaseOrderId, list)
+  }
+
+  const purchaseOrdersWithBatches = purchaseOrders.map((order) => ({
+    ...order,
+    batches: (batchesByOrder.get(order.id) ?? []) as PurchaseOrderBatch[],
+  })) as Array<
+    (typeof purchaseOrders)[number] & {
+      payments: PurchaseOrderPayment[]
+      batches: PurchaseOrderBatch[]
+    }
+  >
+
+  const purchaseOrderInputs = mapPurchaseOrders(purchaseOrdersWithBatches)
 
   return {
     productInputs,
@@ -436,13 +415,19 @@
 function deriveOrders(context: Awaited<ReturnType<typeof loadOperationsContext>>) {
   return context.purchaseOrderInputs
     .map((order) => {
-      const product = context.productIndex.get(order.productId)
-      if (!product) return null
+      if (!context.productIndex.has(order.productId)) return null
       const profile = getLeadTimeProfile(order.productId, context.leadProfiles)
+      const productNames = Array.isArray(order.batches) && order.batches.length > 1
+        ? order.batches
+            .map((batch) => context.productNameById.get(batch.productId) ?? '')
+            .filter(Boolean)
+            .slice(0, 3)
+            .join(', ') + (order.batches.length > 3 ? '…' : '')
+        : context.productNameById.get(order.productId) ?? ''
       return {
-        derived: computePurchaseOrderDerived(order, product, profile, context.parameters),
+        derived: computePurchaseOrderDerived(order, context.productIndex, profile, context.parameters),
         input: order,
-        productName: context.productNameById.get(order.productId) ?? '',
+        productName: productNames,
       }
     })
     .filter((item): item is { derived: PurchaseOrderDerived; input: typeof context.purchaseOrderInputs[number]; productName: string } =>
@@ -475,11 +460,30 @@
 
 type FinancialData = Awaited<ReturnType<typeof loadFinancialData>>
 
-async function getOpsPlanningView(): Promise<{
+async function getOpsPlanningView(planning?: PlanningCalendar, activeSegment?: YearSegment | null): Promise<{
   inputRows: OpsInputRow[]
+  batchRows: Array<{
+    id: string
+    purchaseOrderId: string
+    orderCode: string
+    batchCode?: string
+    productId: string
+    productName: string
+    quantity: string
+    sellingPrice: string
+    manufacturingCost: string
+    freightCost: string
+    tariffRate: string
+    tacosPercent: string
+    fbaFee: string
+    referralRate: string
+    storagePerMonth: string
+  }>
   timelineRows: OpsTimelineRow[]
+  timelineOrders: PurchaseTimelineOrder[]
   payments: PurchasePaymentRow[]
   calculator: OpsPlanningCalculatorPayload
+  timelineMonths: { start: string; end: string; label: string }[]
 }> {
   const context = await loadOperationsContext()
   const { rawPurchaseOrders } = context
@@ -490,13 +494,16 @@
     id: input.id,
     productId: input.productId,
     orderCode: input.orderCode,
+    poDate: formatDate(input.poDate ?? null),
     productName,
+    shipName: input.shipName ?? '',
+    containerNumber: input.containerNumber ?? input.transportReference ?? '',
     quantity: formatNumeric(input.quantity ?? null, 0),
     pay1Date: formatDate(input.pay1Date ?? null),
     productionWeeks: formatNumeric(input.productionWeeks ?? null),
-    sourcePrepWeeks: formatNumeric(input.sourcePrepWeeks ?? null),
+    sourceWeeks: formatNumeric(input.sourceWeeks ?? null),
     oceanWeeks: formatNumeric(input.oceanWeeks ?? null),
-    finalMileWeeks: formatNumeric(input.finalMileWeeks ?? null),
+    finalWeeks: formatNumeric(input.finalWeeks ?? null),
     sellingPrice: formatNumeric(input.overrideSellingPrice ?? null),
     manufacturingCost: formatNumeric(input.overrideManufacturingCost ?? null),
     freightCost: formatNumeric(input.overrideFreightCost ?? null),
@@ -527,13 +534,42 @@
     weeksUntilArrival: derived.weeksUntilArrival != null ? String(derived.weeksUntilArrival) : '',
   }))
 
+  const timelineOrders: PurchaseTimelineOrder[] = derivedOrders.map(({ derived, productName }) =>
+    createTimelineOrderFromDerived({ derived, productName })
+  )
+
+  let timelineMonths: { start: string; end: string; label: string }[] = []
+  if (planning) {
+    const segment = activeSegment ?? planning.yearSegments[0] ?? null
+    if (segment) {
+      const segmentStartDate = getCalendarDateForWeek(segment.startWeekNumber, planning.calendar)
+      const segmentEndDate = getCalendarDateForWeek(segment.endWeekNumber, planning.calendar)
+      if (segmentStartDate && segmentEndDate) {
+        let cursor = startOfMonth(segmentStartDate)
+        const finalDate = endOfMonth(segmentEndDate)
+        const buckets: { start: string; end: string; label: string }[] = []
+        while (cursor.getTime() <= finalDate.getTime()) {
+          const bucketStart = cursor
+          const bucketEnd = endOfMonth(cursor)
+          buckets.push({
+            start: bucketStart.toISOString(),
+            end: bucketEnd.toISOString(),
+            label: format(bucketStart, 'MMM'),
+          })
+          cursor = addMonths(cursor, 1)
+        }
+        timelineMonths = buckets
+      }
+    }
+  }
+
   const derivedByOrderId = new Map(derivedOrders.map((item) => [item.derived.id, item.derived]))
 
   const payments = rawPurchaseOrders.flatMap((order) => {
     const derived = derivedByOrderId.get(order.id)
     const poValue = derived?.plannedPoValue ?? 0
 
-    return order.payments.map((payment: any) => {
+    return order.payments.map((payment) => {
       const amountNumeric = payment.amount != null ? Number(payment.amount) : null
       const percentNumeric = payment.percentage != null
         ? Number(payment.percentage)
@@ -549,11 +585,7 @@
         dueDate: formatDate(payment.dueDate ?? null),
         percentage: formatPercentDecimal(percentNumeric),
         amount: formatNumeric(amountNumeric),
-<<<<<<< HEAD
-        status: payment.status ?? 'pending',
-=======
         status: payment.status ?? '',
->>>>>>> 573be760
       }
     })
   })
@@ -561,10 +593,31 @@
   const leadProfilesPayload = Array.from(context.leadProfiles.entries()).map(([productId, profile]) => ({
     productId,
     productionWeeks: Number(profile.productionWeeks ?? 0),
-    sourcePrepWeeks: Number(profile.sourcePrepWeeks ?? 0),
+    sourceWeeks: Number(profile.sourceWeeks ?? 0),
     oceanWeeks: Number(profile.oceanWeeks ?? 0),
-    finalMileWeeks: Number(profile.finalMileWeeks ?? 0),
+    finalWeeks: Number(profile.finalWeeks ?? 0),
   }))
+
+  const batchRows = rawPurchaseOrders.flatMap((order) => {
+    if (!Array.isArray(order.batches) || order.batches.length === 0) return []
+    return order.batches.map((batch) => ({
+      id: batch.id,
+      purchaseOrderId: order.id,
+      orderCode: order.orderCode,
+      batchCode: batch.batchCode ?? undefined,
+      productId: batch.productId,
+      productName: context.productNameById.get(batch.productId) ?? '',
+      quantity: formatNumeric(toNumberSafe(batch.quantity), 0),
+      sellingPrice: formatNumeric(batch.overrideSellingPrice ?? order.overrideSellingPrice ?? null),
+      manufacturingCost: formatNumeric(batch.overrideManufacturingCost ?? order.overrideManufacturingCost ?? null),
+      freightCost: formatNumeric(batch.overrideFreightCost ?? order.overrideFreightCost ?? null),
+      tariffRate: formatPercentDecimal(batch.overrideTariffRate ?? order.overrideTariffRate ?? null),
+      tacosPercent: formatPercentDecimal(batch.overrideTacosPercent ?? order.overrideTacosPercent ?? null),
+      fbaFee: formatNumeric(batch.overrideFbaFee ?? order.overrideFbaFee ?? null),
+      referralRate: formatPercentDecimal(batch.overrideReferralRate ?? order.overrideReferralRate ?? null),
+      storagePerMonth: formatNumeric(batch.overrideStoragePerMonth ?? order.overrideStoragePerMonth ?? null),
+    }))
+  })
 
   const calculator: OpsPlanningCalculatorPayload = {
     parameters: context.parameters,
@@ -575,27 +628,21 @@
 
   return {
     inputRows,
+    batchRows,
     timelineRows,
+    timelineOrders,
     payments,
     calculator,
-  }
-}
-
-<<<<<<< HEAD
-async function getSalesPlanningView() {
-  const context = await loadOperationsContext()
-  const derivedOrders = deriveOrders(context).map((item) => item.derived)
-  const salesWeekInputs = mapSalesWeeks((await prisma.salesWeek.findMany()) as SalesWeek[])
-  const salesPlan = computeSalesPlan(salesWeekInputs, derivedOrders)
-
-=======
+    timelineMonths,
+  }
+}
+
 function getSalesPlanningView(
   financialData: FinancialData,
   planning: PlanningCalendar,
   activeSegment: YearSegment | null
 ) {
   const context = financialData.operations
->>>>>>> 573be760
   const productList = [...context.productInputs].sort((a, b) => a.name.localeCompare(b.name))
   const weeks = buildWeekRange(activeSegment, planning.calendar)
   const weekNumbers = weeks.length
@@ -691,25 +738,6 @@
   }
 }
 
-<<<<<<< HEAD
-async function getProfitAndLossView() {
-  const context = await loadOperationsContext()
-  const derivedOrders = deriveOrders(context)
-  const salesPlan = computeSalesPlan(
-    mapSalesWeeks((await prisma.salesWeek.findMany()) as SalesWeek[]),
-    derivedOrders.map((item) => item.derived)
-  )
-  const overrides = mapProfitAndLossWeeks(
-    (await prisma.profitAndLossWeek.findMany({ orderBy: { weekNumber: 'asc' } })) as ProfitAndLossWeek[]
-  )
-
-  const { weekly, monthly, quarterly } = computeProfitAndLoss(
-    salesPlan,
-    context.productIndex,
-    context.parameters,
-    overrides
-  )
-=======
 function getProfitAndLossView(
   financialData: FinancialData,
   activeSegment: YearSegment | null,
@@ -719,7 +747,6 @@
   const filteredWeekly = weekly.filter((entry) => isWeekInSegment(entry.weekNumber, activeSegment))
   const monthlySummary = filterSummaryByYear(monthly, activeYear)
   const quarterlySummary = filterSummaryByYear(quarterly, activeYear)
->>>>>>> 573be760
 
   return {
     weekly: filteredWeekly.map((entry) => ({
@@ -761,39 +788,6 @@
   }
 }
 
-<<<<<<< HEAD
-async function getCashFlowView() {
-  const context = await loadOperationsContext()
-  const derivedOrders = deriveOrders(context)
-  const salesPlan = computeSalesPlan(
-    mapSalesWeeks((await prisma.salesWeek.findMany()) as SalesWeek[]),
-    derivedOrders.map((item) => item.derived)
-  )
-  const pnlOverrides = mapProfitAndLossWeeks(
-    (await prisma.profitAndLossWeek.findMany({ orderBy: { weekNumber: 'asc' } })) as ProfitAndLossWeek[]
-  )
-  const {
-    weekly: pnlWeekly,
-    monthly: pnlMonthly,
-    quarterly: pnlQuarterly,
-  } = computeProfitAndLoss(
-    salesPlan,
-    context.productIndex,
-    context.parameters,
-    pnlOverrides
-  )
-
-  const cashOverrides = mapCashFlowWeeks(
-    (await prisma.cashFlowWeek.findMany({ orderBy: { weekNumber: 'asc' } })) as CashFlowWeek[]
-  )
-
-  const { weekly, monthly, quarterly } = computeCashFlow(
-    pnlWeekly,
-    derivedOrders.map((item) => item.derived),
-    context.parameters,
-    cashOverrides
-  )
-=======
 function getCashFlowView(
   financialData: FinancialData,
   activeSegment: YearSegment | null,
@@ -803,7 +797,6 @@
   const filteredWeekly = weekly.filter((entry) => isWeekInSegment(entry.weekNumber, activeSegment))
   const monthlySummary = filterSummaryByYear(monthly, activeYear)
   const quarterlySummary = filterSummaryByYear(quarterly, activeYear)
->>>>>>> 573be760
 
   return {
     weekly: filteredWeekly.map((entry) => ({
@@ -834,45 +827,6 @@
   }
 }
 
-<<<<<<< HEAD
-async function getDashboardView(): Promise<DashboardView> {
-  const context = await loadOperationsContext()
-  const derivedOrders = deriveOrders(context)
-  const salesPlan = computeSalesPlan(
-    mapSalesWeeks((await prisma.salesWeek.findMany()) as SalesWeek[]),
-    derivedOrders.map((item) => item.derived)
-  )
-  const pnlOverrides = mapProfitAndLossWeeks(
-    (await prisma.profitAndLossWeek.findMany({ orderBy: { weekNumber: 'asc' } })) as ProfitAndLossWeek[]
-  )
-  const { weekly: pnlWeekly, monthly: pnlMonthly, quarterly: pnlQuarterly } = computeProfitAndLoss(
-    salesPlan,
-    context.productIndex,
-    context.parameters,
-    pnlOverrides
-  )
-
-  const cashOverrides = mapCashFlowWeeks(
-    (await prisma.cashFlowWeek.findMany({ orderBy: { weekNumber: 'asc' } })) as CashFlowWeek[]
-  )
-  const {
-    weekly: cashWeekly,
-    monthly: cashMonthly,
-    quarterly: cashQuarterly,
-  } = computeCashFlow(
-    pnlWeekly,
-    derivedOrders.map((item) => item.derived),
-    context.parameters,
-    cashOverrides
-  )
-
-  const dashboard = computeDashboardSummary(
-    pnlWeekly,
-    cashWeekly,
-    derivedOrders.map((item) => item.derived),
-    salesPlan,
-    context.productIndex
-=======
 function getDashboardView(
   financialData: FinancialData,
   activeSegment: YearSegment | null,
@@ -892,33 +846,10 @@
     financialData.derivedOrders.map((item) => item.derived),
     filteredSales,
     financialData.operations.productIndex
->>>>>>> 573be760
   )
 
-  const timelineOrders: DashboardTimelineOrderView[] = derivedOrders.map(({ derived, productName }) => ({
-    id: derived.id,
-    orderCode: derived.orderCode,
-    productName,
-    quantity: derived.quantity,
-    status: derived.status,
-    availableDate: serializeDate(derived.availableDate),
-    segments: buildTimelineSegments(derived),
-  }))
-
   return {
-<<<<<<< HEAD
-    orders: timelineOrders,
-    inventory: dashboard.inventory.map((item) => ({
-=======
-    overview: {
-      revenueYTD: summary.revenueYtd,
-      netProfitYTD: summary.netProfitYtd,
-      cashBalance: summary.cashBalance,
-      netMargin: summary.netMarginPercent,
-    },
-    pipeline: summary.pipeline,
     inventory: summary.inventory.map((item) => ({
->>>>>>> 573be760
       productName: item.productName,
       stockEnd: item.stockEnd,
       stockWeeks: item.stockWeeks,
@@ -956,6 +887,8 @@
   let content: React.ReactNode = null
   let contextPane: React.ReactNode = null
   let financialData: FinancialData | null = null
+  let headerControls: ReactNode | undefined
+  let wrapLayout: (node: ReactNode) => ReactNode = (node) => node
 
   const ensureFinancialData = async () => {
     if (!financialData) {
@@ -1005,13 +938,16 @@
       break
     }
     case '2-ops-planning': {
-      const view = await getOpsPlanningView()
+      const view = await getOpsPlanningView(planningCalendar, activeSegment)
       content = (
         <OpsPlanningWorkspace
           inputs={view.inputRows}
+          batches={view.batchRows}
           timeline={view.timelineRows}
+          timelineOrders={view.timelineOrders}
           payments={view.payments}
           calculator={view.calculator}
+          timelineMonths={view.timelineMonths}
         />
       )
       break
@@ -1019,6 +955,8 @@
     case '3-sales-planning': {
       const data = await ensureFinancialData()
       const view = getSalesPlanningView(data, planningCalendar, activeSegment)
+      headerControls = <SalesPlanningFocusControl productOptions={view.productOptions} />
+      wrapLayout = (node) => <SalesPlanningFocusProvider>{node}</SalesPlanningFocusProvider>
       content = (
         <SalesPlanningGrid
           rows={view.rows}
@@ -1074,7 +1012,7 @@
     updated: sheetStatus?.lastUpdated,
   }
 
-  return (
+  const layout = (
     <WorkbookLayout
       sheets={workbookStatus.sheets}
       activeSlug={config.slug}
@@ -1090,8 +1028,11 @@
         </a>
       }
       contextPane={contextPane}
+      headerControls={headerControls}
     >
       {content}
     </WorkbookLayout>
   )
+
+  return wrapLayout(layout)
 }