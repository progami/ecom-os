--- conflicted
+++ resolved
@@ -40,12 +40,8 @@
 
 type NumericField = (typeof numericFields)[number]
 
-<<<<<<< HEAD
-type TransactionClient = { [key: string]: any }
-=======
 type TransactionClient = Prisma.TransactionClient
 type TemplateWeek = { weekNumber: number; weekDate: Date | null }
->>>>>>> 573be760
 
 function parseNumeric(value: string | null | undefined) {
   if (value === null || value === undefined) return null
@@ -64,15 +60,8 @@
     select: { id: true },
   })
 
-<<<<<<< HEAD
-  type TemplateWeek = { weekNumber: number; weekDate: Date }
-
-  let templateWeeks: TemplateWeek[] = templateProduct
-    ? await client.salesWeek.findMany({
-=======
   let templateWeeks: TemplateWeek[] = templateProduct
     ? ((await client.salesWeek.findMany({
->>>>>>> 573be760
         where: { productId: templateProduct.id },
         select: { weekNumber: true, weekDate: true },
         orderBy: { weekNumber: 'asc' },
