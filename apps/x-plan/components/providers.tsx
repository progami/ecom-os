'use client'

import { QueryClient, QueryClientProvider } from '@tanstack/react-query'
import { ThemeProvider as NextThemeProvider } from 'next-themes'
import { useState, type ComponentProps, type ReactNode } from 'react'

type ProvidersProps = {
<<<<<<< HEAD
  children: ReactNode
=======
  // Accept any React tree so we can bridge the React 18/19 type mismatch in this workspace
  children?: ComponentProps<typeof QueryClientProvider>['children'] | ReactNode | null | undefined | any
>>>>>>> 573be760
}

export function Providers({ children }: ProvidersProps) {
  const [queryClient] = useState(() => new QueryClient())
  const providerChildren = children as ComponentProps<typeof QueryClientProvider>['children']

  return (
    <NextThemeProvider attribute="class" defaultTheme="light" enableSystem>
      <QueryClientProvider client={queryClient}>{providerChildren}</QueryClientProvider>
    </NextThemeProvider>
  )
}<|MERGE_RESOLUTION|>--- conflicted
+++ resolved
@@ -5,21 +5,16 @@
 import { useState, type ComponentProps, type ReactNode } from 'react'
 
 type ProvidersProps = {
-<<<<<<< HEAD
-  children: ReactNode
-=======
   // Accept any React tree so we can bridge the React 18/19 type mismatch in this workspace
   children?: ComponentProps<typeof QueryClientProvider>['children'] | ReactNode | null | undefined | any
->>>>>>> 573be760
 }
 
 export function Providers({ children }: ProvidersProps) {
   const [queryClient] = useState(() => new QueryClient())
-  const providerChildren = children as ComponentProps<typeof QueryClientProvider>['children']
 
   return (
     <NextThemeProvider attribute="class" defaultTheme="light" enableSystem>
-      <QueryClientProvider client={queryClient}>{providerChildren}</QueryClientProvider>
+      <QueryClientProvider client={queryClient}>{children}</QueryClientProvider>
     </NextThemeProvider>
   )
 }