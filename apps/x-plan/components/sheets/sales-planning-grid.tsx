--- conflicted
+++ resolved
@@ -1,6 +1,6 @@
 'use client'
 
-import { useEffect, useMemo, useRef, useState, useCallback } from 'react'
+import { createContext, useCallback, useContext, useEffect, useMemo, useRef, useState, type ReactNode } from 'react'
 import { HotTable } from '@handsontable/react'
 import Handsontable from 'handsontable'
 import { registerAllModules } from 'handsontable/registry'
@@ -33,6 +33,43 @@
   values: Record<string, string>
 }
 
+type SalesPlanningFocusContextValue = {
+  focusProductId: string
+  setFocusProductId: (value: string) => void
+}
+
+const SalesPlanningFocusContext = createContext<SalesPlanningFocusContextValue | null>(null)
+
+export function SalesPlanningFocusProvider({ children }: { children: ReactNode }) {
+  const [focusProductId, setFocusProductId] = useState<string>('ALL')
+  const value = useMemo(() => ({ focusProductId, setFocusProductId }), [focusProductId])
+  return <SalesPlanningFocusContext.Provider value={value}>{children}</SalesPlanningFocusContext.Provider>
+}
+
+export function SalesPlanningFocusControl({ productOptions }: { productOptions: Array<{ id: string; name: string }> }) {
+  const context = useContext(SalesPlanningFocusContext)
+  if (!context) return null
+  const { focusProductId, setFocusProductId } = context
+
+  return (
+    <label className="flex items-center gap-2 text-xs text-slate-500 dark:text-slate-400">
+      <span>Focus SKU</span>
+      <select
+        value={focusProductId}
+        onChange={(event) => setFocusProductId(event.target.value)}
+        className="rounded-md border border-slate-300 bg-white px-2 py-1 text-xs text-slate-700 focus:outline-none dark:border-slate-700 dark:bg-slate-800 dark:text-slate-200"
+      >
+        <option value="ALL">Show all</option>
+        {productOptions.map((option) => (
+          <option key={option.id} value={option.id}>
+            {option.name}
+          </option>
+        ))}
+      </select>
+    </label>
+  )
+}
+
 interface SalesPlanningGridProps {
   rows: SalesRow[]
   columnMeta: ColumnMeta
@@ -46,12 +83,20 @@
   const hotRef = useRef<Handsontable | null>(null)
   const pendingRef = useRef<Map<string, SalesUpdate>>(new Map())
   const flushTimeoutRef = useRef<ReturnType<typeof setTimeout> | null>(null)
-  const [focusProductId, setFocusProductId] = useState<string>('ALL')
+  const focusContext = useContext(SalesPlanningFocusContext)
+  const [fallbackFocusProductId] = useState<string>('ALL')
+  const focusProductId = focusContext?.focusProductId ?? fallbackFocusProductId
   const warningThreshold = Number.isFinite(stockWarningWeeks) ? stockWarningWeeks : Number.POSITIVE_INFINITY
   const router = useRouter()
 
   const data = useMemo(() => rows, [rows])
-  const headerConfig = nestedHeaders as Handsontable.GridSettings['nestedHeaders']
+
+  useEffect(() => {
+    if (!focusContext) return
+    if (focusContext.focusProductId !== 'ALL' && !productOptions.some((option) => option.id === focusContext.focusProductId)) {
+      focusContext.setFocusProductId('ALL')
+    }
+  }, [focusContext, productOptions])
 
   useEffect(() => {
     if (hotRef.current) {
@@ -123,27 +168,10 @@
 
   return (
     <div className="space-y-3 p-4">
-      <div className="flex flex-col gap-3 lg:flex-row lg:items-center lg:justify-between">
-        <div className="space-y-1">
-          <h2 className="text-sm font-semibold uppercase tracking-wide text-slate-500 dark:text-slate-400">
-            Sales Planning
-          </h2>
-        </div>
-        <label className="flex items-center gap-2 text-xs text-slate-500 dark:text-slate-400">
-          <span>Focus SKU</span>
-          <select
-            value={focusProductId}
-            onChange={(event) => setFocusProductId(event.target.value)}
-            className="rounded-md border border-slate-300 bg-white px-2 py-1 text-xs text-slate-700 focus:outline-none dark:border-slate-700 dark:bg-slate-800 dark:text-slate-200"
-          >
-            <option value="ALL">Show all</option>
-            {productOptions.map((option) => (
-              <option key={option.id} value={option.id}>
-                {option.name}
-              </option>
-            ))}
-          </select>
-        </label>
+      <div className="space-y-1">
+        <h2 className="text-sm font-semibold uppercase tracking-wide text-slate-500 dark:text-slate-400">
+          3. Sales planning
+        </h2>
       </div>
       <HotTable
         ref={(instance) => {
@@ -153,11 +181,7 @@
         licenseKey="non-commercial-and-evaluation"
         colHeaders={false}
         columns={columns}
-<<<<<<< HEAD
-        nestedHeaders={headerConfig}
-=======
         nestedHeaders={nestedHeaders as unknown as HandsontableNestedHeaders}
->>>>>>> 573be760
         stretchH="all"
         className="x-plan-hot"
         height="auto"
