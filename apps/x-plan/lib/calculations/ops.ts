import { addDays, differenceInCalendarDays } from 'date-fns'
import { coerceNumber, coercePercent, parseNumber, parsePercent, roundWeeks } from '@/lib/utils/numbers'
import {
  BusinessParameterMap,
  LeadTimeProfile,
  PurchaseOrderInput,
  PurchaseOrderPaymentInput,
  PurchaseOrderStatus,
} from './types'
import { ProductCostSummary } from './product'

export type PaymentCategory = 'MANUFACTURING' | 'FREIGHT' | 'TARIFF' | 'OTHER'

export interface PaymentPlanItem {
  paymentIndex: number
  category: PaymentCategory
  label: string
  plannedPercent: number
  plannedAmount: number
  plannedDate: Date | null
  plannedDefaultDate: Date | null
  actualPercent?: number | null
  actualAmount?: number | null
  actualDate?: Date | null
}

export interface PurchaseOrderDerived {
  id: string
  orderCode: string
  productId: string
  quantity: number
  status: PurchaseOrderStatus
  statusIcon?: string | null
  notes?: string | null
  shipName?: string | null
  containerNumber?: string | null
  createdAt?: Date | null
  stageProfile: LeadTimeProfile
  productionStart: Date | null
  productionComplete: Date | null
  sourceDeparture: Date | null
  transportReference: string | null
  portEta: Date | null
  inboundEta: Date | null
  availableDate: Date | null
  totalLeadDays: number | null
  weeksUntilArrival: number | null
  // Per-unit costs (weighted average from batches)
  sellingPrice: number
  manufacturingCost: number
  freightCost: number
  tariffRate: number
  tacosPercent: number
  fbaFee: number
  amazonReferralRate: number
  storagePerMonth: number
  landedUnitCost: number
  // Totals
  manufacturingCostTotal: number
  freightCostTotal: number
  tariffCostTotal: number
  supplierCostTotal: number
  plannedPoValue: number
  plannedPayments: PaymentPlanItem[]
  payments: PurchaseOrderPaymentInput[]
  paidAmount: number
  paidPercent: number
  remainingAmount: number
  remainingPercent: number
}

const STATUS_ICON_MAP: Record<PurchaseOrderStatus, string> = {
  PLANNED: '📝',
  PRODUCTION: '🛠',
  IN_TRANSIT: '🚢',
  ARRIVED: '✅',
  CLOSED: '✔',
  CANCELLED: '✖',
}

const PAY_PERCENT_FIELDS = ['pay1Percent', 'pay2Percent', 'pay3Percent'] as const
const PAY_AMOUNT_FIELDS = ['pay1Amount', 'pay2Amount', 'pay3Amount'] as const
const PAY_DATE_FIELDS = ['pay1Date', 'pay2Date', 'pay3Date'] as const

const DEFAULT_MANUFACTURING_SPLIT: [number, number, number] = [0.5, 0.3, 0.2]
const DEFAULT_MANUFACTURING_LABELS = ['MFG Deposit (50%)', 'MFG Production (30%)', 'MFG Final (20%)'] as const

function normalizeSupplierPaymentSplit(
  split: readonly number[] | undefined,
  fallback: [number, number, number]
): [number, number, number] {
  if (!split || split.length === 0) {
    return fallback
  }

  const sanitized = split.slice(0, 3).map((value) => {
    const numeric = Number(value)
    return Number.isFinite(numeric) && numeric > 0 ? numeric : 0
  })

  while (sanitized.length < 3) {
    sanitized.push(0)
  }

  const total = sanitized.reduce((sum, value) => sum + value, 0)
  if (total <= 0) {
    return fallback
  }

  return sanitized.map((value) => (value > 0 ? value / total : 0)) as [number, number, number]
}

function resolveOverride(base: number, override?: number | null): number {
  const numeric = parseNumber(override)
  return numeric ?? base
}

function normalizePercentValue(value: number | null | undefined): number | null {
  return parsePercent(value)
}

function resolveStageWeeks(stageValue: number | null | undefined, fallback: number): number {
  return roundWeeks(stageValue, fallback)
}

function normalizePaymentIndex(index: number | null | undefined): number {
  if (index == null) return 1
  const numeric = Number(index)
  if (!Number.isFinite(numeric)) return 1
  return Math.max(1, Math.round(numeric))
}

function optionalNumber(value: number | null | undefined): number | null {
  return parseNumber(value)
}

function findPayment(
  payments: PurchaseOrderPaymentInput[] | undefined,
  index: number
): PurchaseOrderPaymentInput | undefined {
  if (!payments || payments.length === 0) return undefined
  return payments.find((payment) => normalizePaymentIndex(payment.paymentIndex) === index)
}

function inferProductionStart(order: PurchaseOrderInput): Date | null {
  if (order.poDate) return order.poDate
  if (order.productionStart) return order.productionStart
  return null
}

function addStageDuration(start: Date, weeks: number): Date {
  const days = Math.max(0, Math.round(weeks * 7))
  if (days === 0) return start
  return addDays(start, days)
}

function buildStageSchedule(
  order: PurchaseOrderInput,
  stageProfile: LeadTimeProfile,
  createdAt: Date
) {
  const productionWeeks = resolveStageWeeks(order.productionWeeks, stageProfile.productionWeeks)
  const sourceWeeks = resolveStageWeeks(order.sourceWeeks, stageProfile.sourceWeeks)
  const oceanWeeks = resolveStageWeeks(order.oceanWeeks, stageProfile.oceanWeeks)
  const finalWeeks = resolveStageWeeks(order.finalWeeks, stageProfile.finalWeeks)

  const productionStart = inferProductionStart(order) ?? createdAt
  const productionComplete =
    order.productionComplete ??
    (productionStart ? addStageDuration(productionStart, productionWeeks) : null)

  const sourceBase = productionComplete ?? productionStart
  const sourceDeparture =
    order.sourceDeparture ??
    (sourceBase ? addStageDuration(sourceBase, sourceWeeks) : null)

  const oceanBase = sourceDeparture ?? sourceBase
  const portEta =
    order.portEta ??
    (oceanBase ? addStageDuration(oceanBase, oceanWeeks) : null)

  const inboundEta = order.inboundEta ?? portEta

  const finalBase = portEta ?? inboundEta ?? oceanBase
  const availableDate =
    order.availableDate ??
    (finalBase ? addStageDuration(finalBase, finalWeeks) : null)

  return {
    productionWeeks,
    sourceWeeks,
    oceanWeeks,
    finalWeeks,
    productionStart,
    productionComplete,
    sourceDeparture,
    portEta,
    inboundEta,
    availableDate,
  }
}

function computeWeeksUntil(date: Date | null): number | null {
  if (!date) return null
  const diffDays = differenceInCalendarDays(date, new Date())
  if (!Number.isFinite(diffDays)) return null
  return Math.max(Math.ceil(diffDays / 7), 0)
}

function plannedPaymentDate(
  index: 1 | 2 | 3,
  baseDates: { productionStart: Date | null; productionComplete: Date | null; inboundEta: Date | null },
  stageProfile: LeadTimeProfile,
  params: BusinessParameterMap
): Date | null {
  if (index === 1) {
    if (!baseDates.productionStart) return null
    const daysOffset = Math.round(params.supplierPaymentTermsWeeks * 7)
    return addDays(baseDates.productionStart, daysOffset)
  }
  if (index === 2) {
    if (baseDates.productionComplete) return baseDates.productionComplete
    if (baseDates.productionStart) return addStageDuration(baseDates.productionStart, stageProfile.productionWeeks)
    return null
  }
  // index === 3
  if (baseDates.inboundEta) return baseDates.inboundEta
  return null
}

export function computePurchaseOrderDerived(
  order: PurchaseOrderInput,
  productIndex: Map<string, ProductCostSummary>,
  stageProfile: LeadTimeProfile,
  params: BusinessParameterMap
): PurchaseOrderDerived {
  const batches = Array.isArray(order.batchTableRows) && order.batchTableRows.length > 0
    ? order.batchTableRows
    : [
        {
          id: order.id,
          purchaseOrderId: order.id,
          batchCode: order.orderCode,
          productId: order.productId,
          quantity: coerceNumber(order.quantity),
          overrideSellingPrice: order.overrideSellingPrice,
          overrideManufacturingCost: order.overrideManufacturingCost,
          overrideFreightCost: order.overrideFreightCost,
          overrideTariffRate: order.overrideTariffRate,
          overrideTacosPercent: order.overrideTacosPercent,
          overrideFbaFee: order.overrideFbaFee,
          overrideReferralRate: order.overrideReferralRate,
          overrideStoragePerMonth: order.overrideStoragePerMonth,
        },
      ]

  let totalQuantity = 0
  let totalSellingPrice = 0
  let totalManufacturingCost = 0
  let totalFreightCost = 0
  let totalTacosPercent = 0
  let totalFbaFee = 0
  let totalReferralRate = 0
  let totalStoragePerMonth = 0
  let totalTariffCost = 0
  let totalAdvertisingCost = 0
  let totalLandedCost = 0

  for (const batch of batches) {
    const quantity = Math.max(0, coerceNumber(batch.quantity))
    if (quantity === 0) continue
    const product = productIndex.get(batch.productId)
    if (!product) continue

    const sellingPrice = resolveOverride(product.sellingPrice, batch.overrideSellingPrice ?? order.overrideSellingPrice)
    const overrideManufacturing = batch.overrideManufacturingCost ?? order.overrideManufacturingCost
<<<<<<< HEAD
    const batchManufacturingTotal =
      overrideManufacturing != null ? parseNumber(overrideManufacturing) * 1 : product.manufacturingCost * quantity
    const overrideFreight = batch.overrideFreightCost ?? order.overrideFreightCost
    const batchFreightTotal = overrideFreight != null ? parseNumber(overrideFreight) * 1 : product.freightCost * quantity
=======
    const parsedManufacturing = overrideManufacturing != null ? parseNumber(overrideManufacturing) : null
    const batchManufacturingTotal =
      parsedManufacturing != null ? parsedManufacturing : product.manufacturingCost * quantity

    const overrideFreight = batch.overrideFreightCost ?? order.overrideFreightCost
    const parsedFreight = overrideFreight != null ? parseNumber(overrideFreight) : null
    const batchFreightTotal = parsedFreight != null ? parsedFreight : product.freightCost * quantity

>>>>>>> 96c2be6d
    const overrideTariffAmount = parseNumber(batch.overrideTariffRate ?? order.overrideTariffRate)
    const baseTariffCost = Number.isFinite(product.tariffCost)
      ? product.tariffCost
      : product.manufacturingCost * product.tariffRate
<<<<<<< HEAD
    const batchTariffTotal = overrideTariffAmount != null ? overrideTariffAmount * 1 : baseTariffCost * quantity
=======
    const batchTariffTotal = overrideTariffAmount != null ? overrideTariffAmount : baseTariffCost * quantity
>>>>>>> 96c2be6d
    const tacosPercent = resolveOverride(product.tacosPercent, batch.overrideTacosPercent ?? order.overrideTacosPercent)
    const fbaFee = resolveOverride(product.fbaFee, batch.overrideFbaFee ?? order.overrideFbaFee)
    const referralRate = resolveOverride(
      product.amazonReferralRate,
      batch.overrideReferralRate ?? order.overrideReferralRate
    )
    const storagePerMonth = resolveOverride(
      product.storagePerMonth,
      batch.overrideStoragePerMonth ?? order.overrideStoragePerMonth
    )

    const advertisingCost = sellingPrice * tacosPercent
    const landedUnitCost = (batchManufacturingTotal + batchFreightTotal + batchTariffTotal) / Math.max(quantity, 1)

    totalQuantity += quantity
    totalSellingPrice += sellingPrice * quantity
    totalManufacturingCost += batchManufacturingTotal
    totalFreightCost += batchFreightTotal
    totalTacosPercent += tacosPercent * quantity
    totalFbaFee += fbaFee * quantity
    totalReferralRate += referralRate * quantity
    totalStoragePerMonth += storagePerMonth * quantity
    totalTariffCost += batchTariffTotal
    totalAdvertisingCost += advertisingCost * quantity
    totalLandedCost += landedUnitCost * quantity
  }

  const fallbackQuantity = Math.max(0, coerceNumber(order.quantity))
  const quantity = totalQuantity > 0 ? totalQuantity : fallbackQuantity
  const divisor = totalQuantity > 0 ? totalQuantity : quantity || 1

  const sellingPrice = divisor > 0 ? totalSellingPrice / divisor : 0
  const manufacturingCost = divisor > 0 ? totalManufacturingCost / divisor : 0
  const freightCost = divisor > 0 ? totalFreightCost / divisor : 0
  const tariffRate = divisor > 0 ? totalTariffCost / divisor : 0
  const tacosPercent = divisor > 0 ? totalTacosPercent / divisor : 0
  const fbaFee = divisor > 0 ? totalFbaFee / divisor : 0
  const referralRate = divisor > 0 ? totalReferralRate / divisor : 0
  const storagePerMonth = divisor > 0 ? totalStoragePerMonth / divisor : 0
  const tariffCost = divisor > 0 ? totalTariffCost / divisor : 0
  const advertisingCost = divisor > 0 ? totalAdvertisingCost / divisor : 0
  const landedUnitCost = divisor > 0 ? totalLandedCost / divisor : 0
  const createdAt = order.createdAt ?? new Date()
  const schedule = buildStageSchedule(order, stageProfile, createdAt)

  const resolvedProfile: LeadTimeProfile = {
    productionWeeks: schedule.productionWeeks,
    sourceWeeks: schedule.sourceWeeks,
    oceanWeeks: schedule.oceanWeeks,
    finalWeeks: schedule.finalWeeks,
  }

  const {
    productionStart,
    productionComplete,
    sourceDeparture,
    portEta,
    inboundEta,
    availableDate,
  } = schedule

  const totalLeadDays = Math.round(
    (schedule.productionWeeks + schedule.sourceWeeks + schedule.oceanWeeks + schedule.finalWeeks) * 7
  )
  const weeksUntilArrival = computeWeeksUntil(availableDate)

  const poValue = landedUnitCost * quantity

  const payments: PaymentPlanItem[] = []

  const manufacturingTotal = totalManufacturingCost > 0 ? totalManufacturingCost : manufacturingCost * quantity
  const freightTotal = totalFreightCost > 0 ? totalFreightCost : freightCost * quantity
  const tariffTotal = totalTariffCost > 0 ? totalTariffCost : tariffCost * quantity
  const supplierCostTotal = manufacturingTotal + freightTotal + tariffTotal
  const supplierDenominator = supplierCostTotal > 0 ? supplierCostTotal : Math.max(poValue, 0)

  const depositDate = order.poDate ?? productionStart ?? createdAt
  const productionDate = productionComplete ?? (depositDate ? addStageDuration(depositDate, schedule.productionWeeks) : depositDate)
  const freightDate = sourceDeparture ?? (productionDate ? addStageDuration(productionDate, schedule.sourceWeeks) : productionDate)
  const portDate = portEta ?? (freightDate ? addStageDuration(freightDate, schedule.oceanWeeks) : freightDate)

  const manufacturingFractions = normalizeSupplierPaymentSplit(
    params.supplierPaymentSplit,
    DEFAULT_MANUFACTURING_SPLIT
  )
  const manufacturingAmounts = manufacturingFractions.map((fraction) => manufacturingTotal * fraction)
  const manufacturingLabels: readonly string[] = DEFAULT_MANUFACTURING_LABELS

  const paymentDefinitions: Array<{
    index: number
    category: PaymentCategory
    label: string
    baseAmount: number
    defaultPercent: number
    defaultDate: Date | null
    percentField?: (typeof PAY_PERCENT_FIELDS)[number]
    amountField?: (typeof PAY_AMOUNT_FIELDS)[number]
    dateField?: (typeof PAY_DATE_FIELDS)[number]
  }> = [
    {
      index: 1,
      category: 'MANUFACTURING',
      label: manufacturingLabels[0],
      baseAmount: manufacturingAmounts[0] ?? 0,
      defaultPercent: supplierDenominator > 0 ? (manufacturingAmounts[0] ?? 0) / supplierDenominator : 0,
      defaultDate: depositDate ?? createdAt,
      percentField: PAY_PERCENT_FIELDS[0],
      amountField: PAY_AMOUNT_FIELDS[0],
      dateField: PAY_DATE_FIELDS[0],
    },
    {
      index: 2,
      category: 'MANUFACTURING',
      label: manufacturingLabels[1],
      baseAmount: manufacturingAmounts[1] ?? 0,
      defaultPercent: supplierDenominator > 0 ? (manufacturingAmounts[1] ?? 0) / supplierDenominator : 0,
      defaultDate: productionDate ?? depositDate ?? createdAt,
      percentField: PAY_PERCENT_FIELDS[1],
      amountField: PAY_AMOUNT_FIELDS[1],
      dateField: PAY_DATE_FIELDS[1],
    },
    {
      index: 3,
      category: 'FREIGHT',
      label: 'Freight (100%)',
      baseAmount: freightTotal,
      defaultPercent: supplierDenominator > 0 ? freightTotal / supplierDenominator : 0,
      defaultDate: freightDate ?? productionDate ?? depositDate ?? createdAt,
    },
    {
      index: 4,
      category: 'MANUFACTURING',
      label: manufacturingLabels[2],
      baseAmount: manufacturingAmounts[2] ?? 0,
      defaultPercent: supplierDenominator > 0 ? (manufacturingAmounts[2] ?? 0) / supplierDenominator : 0,
      defaultDate: portDate ?? inboundEta ?? availableDate ?? freightDate ?? productionDate ?? depositDate ?? createdAt,
      percentField: PAY_PERCENT_FIELDS[2],
      amountField: PAY_AMOUNT_FIELDS[2],
      dateField: PAY_DATE_FIELDS[2],
    },
    {
      index: 5,
      category: 'TARIFF',
      label: 'Tariff (100%)',
      baseAmount: tariffTotal,
      defaultPercent: supplierDenominator > 0 ? tariffTotal / supplierDenominator : 0,
      defaultDate: portDate ?? inboundEta ?? availableDate ?? freightDate ?? productionDate ?? depositDate ?? createdAt,
    },
  ]

  for (const definition of paymentDefinitions) {
    const { index, category, label, baseAmount, defaultPercent, defaultDate, percentField, amountField, dateField } = definition

    const percentOverride = percentField ? normalizePercentValue(order[percentField]) : null
    const amountOverride = amountField ? optionalNumber(order[amountField]) : null
    const dateOverride = dateField ? order[dateField] ?? null : null

    const actualPayment = findPayment(order.payments, index)
    const expectedOverride = actualPayment ? optionalNumber(actualPayment.amountExpected) : null
    const paidAmount = actualPayment ? optionalNumber(actualPayment.amountPaid) : null
    const actualPercent =
      normalizePercentValue(actualPayment?.percentage) ??
      (paidAmount != null && supplierDenominator > 0 ? paidAmount / supplierDenominator : null)
    const dueDateSource = actualPayment?.dueDateSource ?? 'SYSTEM'
    const overrideDate =
      dueDateSource === 'USER' && actualPayment?.dueDate ? actualPayment.dueDate : null

    let plannedAmount = baseAmount
    if (amountOverride != null) {
      plannedAmount = amountOverride
    } else if (expectedOverride != null) {
      plannedAmount = expectedOverride
    } else if (percentOverride != null && supplierDenominator > 0) {
      plannedAmount = percentOverride * supplierDenominator
    }

    const plannedPercent = (() => {
      if (percentOverride != null) return percentOverride
      if (supplierDenominator > 0 && plannedAmount > 0) return plannedAmount / supplierDenominator
      return defaultPercent
    })()

    const plannedDefaultDate = dateOverride ?? defaultDate ?? createdAt
    const plannedDate = overrideDate ?? plannedDefaultDate
    const actualDate = overrideDate

    if (plannedAmount <= 0 && paidAmount == null) {
      continue
    }

    payments.push({
      paymentIndex: index,
      category,
      label,
      plannedPercent,
      plannedAmount,
      plannedDate,
      plannedDefaultDate,
      actualAmount: paidAmount,
      actualPercent,
      actualDate: actualDate ?? plannedDate,
    })
  }

  const totalPaidAmount = payments.reduce((sum, payment) => {
    const amount = coerceNumber(payment.actualAmount)
    return sum + amount
  }, 0)
  const percentDenominator = supplierDenominator > 0 ? supplierDenominator : poValue > 0 ? poValue : 1
  const totalPaidPercent = percentDenominator > 0 ? totalPaidAmount / percentDenominator : 0

  return {
    id: order.id,
    orderCode: order.orderCode,
    productId: order.productId,
    quantity,
    status: order.status,
    statusIcon: order.statusIcon ?? STATUS_ICON_MAP[order.status],
    notes: order.notes ?? null,
    shipName: order.shipName ?? null,
    containerNumber: order.containerNumber ?? order.transportReference ?? null,
    createdAt,
    stageProfile: resolvedProfile,
    productionStart,
    productionComplete,
    sourceDeparture,
    transportReference: order.transportReference ?? null,
    portEta,
    inboundEta,
    availableDate,
    totalLeadDays,
    weeksUntilArrival,
    // Per-unit costs (weighted average from batches)
    sellingPrice,
    manufacturingCost,
    freightCost,
    tariffRate,
    tacosPercent,
    fbaFee,
    amazonReferralRate: referralRate,
    storagePerMonth,
    landedUnitCost,
    // Totals
    manufacturingCostTotal: manufacturingTotal,
    freightCostTotal: freightTotal,
    tariffCostTotal: tariffTotal,
    supplierCostTotal,
    plannedPoValue: poValue,
    plannedPayments: payments,
    payments: order.payments ?? [],
    paidAmount: totalPaidAmount,
    paidPercent: totalPaidPercent,
    remainingAmount: Math.max(percentDenominator - totalPaidAmount, 0),
    remainingPercent: Math.max(1 - totalPaidPercent, 0),
  }
}<|MERGE_RESOLUTION|>--- conflicted
+++ resolved
@@ -274,12 +274,6 @@
 
     const sellingPrice = resolveOverride(product.sellingPrice, batch.overrideSellingPrice ?? order.overrideSellingPrice)
     const overrideManufacturing = batch.overrideManufacturingCost ?? order.overrideManufacturingCost
-<<<<<<< HEAD
-    const batchManufacturingTotal =
-      overrideManufacturing != null ? parseNumber(overrideManufacturing) * 1 : product.manufacturingCost * quantity
-    const overrideFreight = batch.overrideFreightCost ?? order.overrideFreightCost
-    const batchFreightTotal = overrideFreight != null ? parseNumber(overrideFreight) * 1 : product.freightCost * quantity
-=======
     const parsedManufacturing = overrideManufacturing != null ? parseNumber(overrideManufacturing) : null
     const batchManufacturingTotal =
       parsedManufacturing != null ? parsedManufacturing : product.manufacturingCost * quantity
@@ -288,16 +282,11 @@
     const parsedFreight = overrideFreight != null ? parseNumber(overrideFreight) : null
     const batchFreightTotal = parsedFreight != null ? parsedFreight : product.freightCost * quantity
 
->>>>>>> 96c2be6d
     const overrideTariffAmount = parseNumber(batch.overrideTariffRate ?? order.overrideTariffRate)
     const baseTariffCost = Number.isFinite(product.tariffCost)
       ? product.tariffCost
       : product.manufacturingCost * product.tariffRate
-<<<<<<< HEAD
-    const batchTariffTotal = overrideTariffAmount != null ? overrideTariffAmount * 1 : baseTariffCost * quantity
-=======
     const batchTariffTotal = overrideTariffAmount != null ? overrideTariffAmount : baseTariffCost * quantity
->>>>>>> 96c2be6d
     const tacosPercent = resolveOverride(product.tacosPercent, batch.overrideTacosPercent ?? order.overrideTacosPercent)
     const fbaFee = resolveOverride(product.fbaFee, batch.overrideFbaFee ?? order.overrideFbaFee)
     const referralRate = resolveOverride(
