'use client'

<<<<<<< HEAD
=======
import { useState, useEffect, useCallback } from 'react'
import Link from 'next/link'
>>>>>>> 5cf12416
import {
  Package,
  Warehouse as WarehouseIcon,
  Ship,
  Plus,
  Edit,
  Save,
  X,
  RefreshCw,
} from '@/lib/lucide-icons'
import { Badge } from '@/components/ui/badge'
<<<<<<< HEAD
import { usePersistedTab } from '@/hooks/usePersistedState'
=======
import { Button } from '@/components/ui/button'
import { fetchWithCSRF } from '@/lib/fetch-with-csrf'
import { toast } from 'react-hot-toast'

interface CostRate {
  id: string
  warehouseId: string
  costCategory: string
  costName: string
  costValue: number
  unitOfMeasure: string
  effectiveDate: string
  endDate: string | null
}
>>>>>>> 5cf12416

interface WarehouseRatesPanelProps {
  warehouseId: string
  warehouseName: string
  warehouseCode: string
}

type TabKey = 'inbound' | 'storage' | 'outbound' | 'forwarding'

// Rate templates define expected rates with their categories and units
// Categories: Inbound, Storage, Outbound, Forwarding (matches the supply chain stage)
const RATE_TEMPLATES = {
  inbound: [
    { costName: "20' Container Handling", costCategory: 'Inbound', unitOfMeasure: 'per_container', defaultValue: 650 },
    { costName: "40' Container Handling", costCategory: 'Inbound', unitOfMeasure: 'per_container', defaultValue: 825 },
    { costName: "40' HQ Container Handling", costCategory: 'Inbound', unitOfMeasure: 'per_container', defaultValue: 875 },
    { costName: "45' HQ Container Handling", costCategory: 'Inbound', unitOfMeasure: 'per_container', defaultValue: 950 },
    { costName: "LCL Handling", costCategory: 'Inbound', unitOfMeasure: 'per_carton', defaultValue: 0.95 },
    { costName: "Additional SKU Fee", costCategory: 'Inbound', unitOfMeasure: 'per_sku', defaultValue: 10 },
    { costName: "Pallet Shortage - 20' Container", costCategory: 'Inbound', unitOfMeasure: 'per_container', defaultValue: 0 },
    { costName: "Pallet Shortage - 40' Container", costCategory: 'Inbound', unitOfMeasure: 'per_container', defaultValue: 0 },
    { costName: "Pallet Shortage - 40' HQ Container", costCategory: 'Inbound', unitOfMeasure: 'per_container', defaultValue: 0 },
    { costName: "Pallet Shortage - 45' HQ Container", costCategory: 'Inbound', unitOfMeasure: 'per_container', defaultValue: 0 },
  ],
  storage: [
    { costName: "Warehouse Storage", costCategory: 'Storage', unitOfMeasure: 'per_pallet_day', defaultValue: 0.69 },
  ],
  outbound: [
    { costName: "FBA Trucking - Up to 8 Pallets", costCategory: 'Outbound', unitOfMeasure: 'flat', defaultValue: 0 },
    { costName: "FBA Trucking - 9-12 Pallets", costCategory: 'Outbound', unitOfMeasure: 'flat', defaultValue: 0 },
    { costName: "FBA Trucking - 13-28 Pallets (FTL)", costCategory: 'Outbound', unitOfMeasure: 'flat', defaultValue: 0 },
    { costName: "Waiting Time (after 4 hrs)", costCategory: 'Outbound', unitOfMeasure: 'per_hour', defaultValue: 0 },
    { costName: "Weekend Delivery Fee", costCategory: 'Outbound', unitOfMeasure: 'per_delivery', defaultValue: 0 },
    { costName: "Rush Fee (24-hour)", costCategory: 'Outbound', unitOfMeasure: 'per_delivery', defaultValue: 0 },
    { costName: "Replenishment Handling", costCategory: 'Outbound', unitOfMeasure: 'per_carton', defaultValue: 1.00 },
    { costName: "Replenishment Minimum", costCategory: 'Outbound', unitOfMeasure: 'per_shipment', defaultValue: 15 },
  ],
  forwarding: [
    { costName: "Pier Pass 2.0 - 40'/45'", costCategory: 'Forwarding', unitOfMeasure: 'flat', defaultValue: 68.42 },
    { costName: "Pier Pass 2.0 - 20'", costCategory: 'Forwarding', unitOfMeasure: 'flat', defaultValue: 34.52 },
    { costName: "Pre-Pull / Night Pull", costCategory: 'Forwarding', unitOfMeasure: 'flat', defaultValue: 175 },
  ],
}

// Map categories to tabs (now 1:1 mapping since categories match tabs)
const CATEGORY_TO_TAB: Record<string, TabKey> = {
  Inbound: 'inbound',
  Storage: 'storage',
  Outbound: 'outbound',
  Forwarding: 'forwarding',
}

export function WarehouseRatesPanel({
  warehouseId,
  warehouseName,
  warehouseCode
}: WarehouseRatesPanelProps) {
<<<<<<< HEAD
  // Use persisted tab state - remembers which tab user was on
  const [activeTab, setActiveTab] = usePersistedTab(
    `/config/warehouses/${warehouseId}/rates`,
    'receiving'
  )
=======
  const [activeTab, setActiveTab] = useState<TabKey>('inbound')
  const [rates, setRates] = useState<CostRate[]>([])
  const [loading, setLoading] = useState(true)
  const [editingRateId, setEditingRateId] = useState<string | null>(null)
  const [editValue, setEditValue] = useState<string>('')
  const [saving, setSaving] = useState(false)
>>>>>>> 5cf12416

  const tabs: { key: TabKey; label: string; icon: React.ReactNode }[] = [
    { key: 'inbound', label: 'Inbound', icon: <Package className="h-4 w-4" /> },
    { key: 'storage', label: 'Storage', icon: <WarehouseIcon className="h-4 w-4" /> },
    { key: 'outbound', label: 'Outbound', icon: <Package className="h-4 w-4" /> },
    { key: 'forwarding', label: 'Forwarding', icon: <Ship className="h-4 w-4" /> },
  ]

  const loadRates = useCallback(async () => {
    setLoading(true)
    try {
      const response = await fetchWithCSRF(`/api/warehouses/${warehouseId}/cost-rates`)
      if (response.ok) {
        const data = await response.json()
        setRates(data.costRates || [])
      }
    } catch (error) {
      console.error('Failed to load rates:', error)
    } finally {
      setLoading(false)
    }
  }, [warehouseId])

  useEffect(() => {
    loadRates()
  }, [loadRates])

  const getRateForTemplate = (template: typeof RATE_TEMPLATES.inbound[0]) => {
    return rates.find(r => r.costName === template.costName)
  }

  const getTabForRate = (rate: CostRate): TabKey => {
    return CATEGORY_TO_TAB[rate.costCategory] || 'inbound'
  }

  const startEditing = (rate: CostRate) => {
    setEditingRateId(rate.id)
    setEditValue(rate.costValue.toString())
  }

  const cancelEditing = () => {
    setEditingRateId(null)
    setEditValue('')
  }

  const saveRate = async (rate: CostRate) => {
    if (!editValue) return

    setSaving(true)
    try {
      const response = await fetchWithCSRF(`/api/settings/rates/${rate.id}`, {
        method: 'PUT',
        body: JSON.stringify({
          costValue: parseFloat(editValue),
          unitOfMeasure: rate.unitOfMeasure,
        })
      })

      if (response.ok) {
        toast.success('Rate updated')
        await loadRates()
        cancelEditing()
      } else {
        const error = await response.json()
        toast.error(error.error || 'Failed to update rate')
      }
    } catch (error) {
      toast.error('Failed to update rate')
    } finally {
      setSaving(false)
    }
  }

  const getAddRateUrl = (template: typeof RATE_TEMPLATES.inbound[0]) => {
    const params = new URLSearchParams({
      warehouseId,
      costCategory: template.costCategory,
      costName: template.costName,
      unitOfMeasure: template.unitOfMeasure,
      costValue: template.defaultValue.toString(),
    })
    return `/config/rates/new?${params.toString()}`
  }

  const renderRateRow = (
    template: typeof RATE_TEMPLATES.inbound[0],
    showCategory = false
  ) => {
    const rate = getRateForTemplate(template)
    const isEditing = rate && editingRateId === rate.id

    return (
      <tr key={template.costName} className="hover:bg-slate-50/50">
        <td className="py-2 px-3 text-slate-900">
          {template.costName}
          {showCategory && (
            <span className="ml-2 text-xs text-slate-400">({template.costCategory})</span>
          )}
        </td>
        <td className="py-2 px-3 text-right">
          {rate ? (
            isEditing ? (
              <div className="flex items-center justify-end gap-2">
                <span className="text-slate-500">$</span>
                <input
                  type="number"
                  step="0.01"
                  value={editValue}
                  onChange={(e) => setEditValue(e.target.value)}
                  className="w-24 px-2 py-1 text-right border rounded focus:outline-none focus:ring-2 focus:ring-cyan-500"
                  autoFocus
                />
                <button
                  onClick={() => saveRate(rate)}
                  disabled={saving}
                  className="p-1 text-green-600 hover:bg-green-50 rounded"
                >
                  <Save className="h-4 w-4" />
                </button>
                <button
                  onClick={cancelEditing}
                  className="p-1 text-slate-400 hover:bg-slate-100 rounded"
                >
                  <X className="h-4 w-4" />
                </button>
              </div>
            ) : (
              <div className="flex items-center justify-end gap-2">
                <span className="font-semibold text-slate-900">
                  ${rate.costValue.toFixed(2)}
                </span>
                <button
                  onClick={() => startEditing(rate)}
                  className="p-1 text-slate-300 hover:text-cyan-600 hover:bg-cyan-50 rounded transition-colors"
                  title="Edit rate"
                >
                  <Edit className="h-3.5 w-3.5" />
                </button>
              </div>
            )
          ) : (
            <Link
              href={getAddRateUrl(template)}
              className="inline-flex items-center gap-1 text-sm text-cyan-600 hover:text-cyan-700"
            >
              <Plus className="h-3.5 w-3.5" />
              Add
            </Link>
          )}
        </td>
        <td className="py-2 px-3 text-slate-500 text-sm">
          {formatUnit(template.unitOfMeasure)}
        </td>
      </tr>
    )
  }

  const formatUnit = (unit: string) => {
    const unitLabels: Record<string, string> = {
      per_container: 'per container',
      per_carton: 'per carton',
      per_pallet_day: 'per pallet/day',
      per_sku: 'per SKU',
      per_hour: 'per hour',
      per_delivery: 'per delivery',
      per_shipment: 'per shipment',
      flat: 'flat',
    }
    return unitLabels[unit] || unit
  }

  if (loading) {
    return (
      <div className="flex items-center justify-center py-12">
        <RefreshCw className="h-5 w-5 animate-spin text-slate-400" />
      </div>
    )
  }

  return (
    <div className="space-y-6">
      {/* Header */}
      <div className="flex items-center justify-between">
        <div>
          <h2 className="text-xl font-semibold text-slate-900">{warehouseName}</h2>
          <p className="text-sm text-slate-500">Rate Sheet • {warehouseCode} • USD</p>
        </div>
        <div className="flex items-center gap-2">
          <Button variant="outline" size="sm" onClick={loadRates}>
            <RefreshCw className="h-4 w-4" />
          </Button>
          <Badge className="bg-green-50 text-green-700 border-green-200">
            {rates.length} rates configured
          </Badge>
        </div>
      </div>

      {/* Tabs */}
      <div className="border-b border-slate-200">
        <nav className="flex gap-1 -mb-px">
          {tabs.map((tab) => (
            <button
              key={tab.key}
              onClick={() => setActiveTab(tab.key)}
              className={`
                flex items-center gap-2 px-4 py-3 text-sm font-medium border-b-2 transition-colors
                ${activeTab === tab.key
                  ? 'border-cyan-500 text-cyan-600'
                  : 'border-transparent text-slate-500 hover:text-slate-700 hover:border-slate-300'
                }
              `}
            >
              {tab.icon}
              {tab.label}
            </button>
          ))}
        </nav>
      </div>

      {/* Tab Content */}
      <div className="mt-6">
        {activeTab === 'inbound' && (
          <InboundTab
            templates={RATE_TEMPLATES.inbound}
            renderRateRow={renderRateRow}
          />
        )}
        {activeTab === 'storage' && (
          <StorageTab
            templates={RATE_TEMPLATES.storage}
            renderRateRow={renderRateRow}
          />
        )}
        {activeTab === 'outbound' && (
          <OutboundTab
            templates={RATE_TEMPLATES.outbound}
            renderRateRow={renderRateRow}
          />
        )}
        {activeTab === 'forwarding' && (
          <ForwardingTab
            templates={RATE_TEMPLATES.forwarding}
            renderRateRow={renderRateRow}
          />
        )}
      </div>
    </div>
  )
}

interface TabProps {
  templates: typeof RATE_TEMPLATES.inbound
  renderRateRow: (template: typeof RATE_TEMPLATES.inbound[0], showCategory?: boolean) => React.ReactNode
}

function InboundTab({ templates, renderRateRow }: TabProps) {
  // Filter by costName since all are now 'Inbound' category
  const containerRates = templates.filter(t => t.costName.includes('Container Handling'))
  const lclRates = templates.filter(t => t.costName === 'LCL Handling')
  const skuRates = templates.filter(t => t.costName === 'Additional SKU Fee')
  const palletShortageRates = templates.filter(t => t.costName.includes('Pallet Shortage'))

  return (
    <div className="space-y-6">
      {/* Container Handling */}
      <div>
        <div className="flex items-center justify-between mb-3">
          <h3 className="text-sm font-semibold text-slate-900">Warehouse Handling and Carton Labeling</h3>
          <Badge className="bg-blue-50 text-blue-700 border-blue-200">Per Container</Badge>
        </div>
        <p className="text-xs text-slate-500 mb-4">
          Covers unloading, sorting, labeling, palletizing, shrink-wrapping, FBA pallet labels, and delivery arrangement.
        </p>
        <table className="w-full text-sm [&_tr]:group">
          <thead>
            <tr className="border-b border-slate-100">
              <th className="text-left py-2 px-3 font-medium text-slate-600">Container Type</th>
              <th className="text-right py-2 px-3 font-medium text-slate-600">Rate</th>
              <th className="text-left py-2 px-3 font-medium text-slate-600">Unit</th>
            </tr>
          </thead>
          <tbody className="divide-y divide-slate-50">
            {containerRates.map(t => renderRateRow(t))}
            {lclRates.map(t => renderRateRow(t))}
          </tbody>
        </table>
      </div>

      {/* Additional SKU */}
      <div>
        <h3 className="text-sm font-semibold text-slate-900 mb-3">Additional SKU Charges</h3>
        <p className="text-xs text-slate-500 mb-3">Up to 10 SKUs per container included.</p>
        <table className="w-full text-sm [&_tr]:group">
          <tbody className="divide-y divide-slate-50">
            {skuRates.map(t => renderRateRow(t))}
          </tbody>
        </table>
      </div>

      {/* Pallet Shortage */}
      <div>
        <h3 className="text-sm font-semibold text-slate-900 mb-3">Pallet Shortage Fee</h3>
        <table className="w-full text-sm [&_tr]:group">
          <thead>
            <tr className="border-b border-slate-100">
              <th className="text-left py-2 px-3 font-medium text-slate-600">Container Type</th>
              <th className="text-right py-2 px-3 font-medium text-slate-600">Fee</th>
              <th className="text-left py-2 px-3 font-medium text-slate-600">Unit</th>
            </tr>
          </thead>
          <tbody className="divide-y divide-slate-50">
            {palletShortageRates.map(t => renderRateRow(t))}
          </tbody>
        </table>
      </div>
    </div>
  )
}

function StorageTab({ templates, renderRateRow }: TabProps) {
  return (
    <div className="space-y-6">
      <div>
        <h3 className="text-sm font-semibold text-slate-900 mb-3">Warehouse Storage</h3>
        <table className="w-full text-sm [&_tr]:group">
          <thead>
            <tr className="border-b border-slate-100">
              <th className="text-left py-2 px-3 font-medium text-slate-600">Description</th>
              <th className="text-right py-2 px-3 font-medium text-slate-600">Rate</th>
              <th className="text-left py-2 px-3 font-medium text-slate-600">Unit</th>
            </tr>
          </thead>
          <tbody className="divide-y divide-slate-50">
            {templates.map(t => renderRateRow(t))}
          </tbody>
        </table>
      </div>
    </div>
  )
}

function OutboundTab({ templates, renderRateRow }: TabProps) {
  // Filter by costName since all are now 'Outbound' category
  const truckingRates = templates.filter(t => t.costName.includes('FBA Trucking'))
  const accessorialRates = templates.filter(t =>
    ['Waiting Time (after 4 hrs)', 'Weekend Delivery Fee', 'Rush Fee (24-hour)'].includes(t.costName)
  )
  const replenishmentRates = templates.filter(t =>
    t.costName === 'Replenishment Handling' || t.costName === 'Replenishment Minimum'
  )

  return (
    <div className="space-y-6">
      {/* FBA Trucking */}
      <div>
        <h3 className="text-sm font-semibold text-slate-900 mb-3">Trucking and Delivery to Amazon FBA</h3>
        <p className="text-xs text-slate-500 mb-4">
          Tactical Logistics will schedule appointments and handle delivery to Amazon.
        </p>
        <table className="w-full text-sm [&_tr]:group">
          <thead>
            <tr className="border-b border-slate-100">
              <th className="text-left py-2 px-3 font-medium text-slate-600">Pallet Range</th>
              <th className="text-right py-2 px-3 font-medium text-slate-600">Rate</th>
              <th className="text-left py-2 px-3 font-medium text-slate-600">Unit</th>
            </tr>
          </thead>
          <tbody className="divide-y divide-slate-50">
            {truckingRates.map(t => renderRateRow(t))}
          </tbody>
        </table>
      </div>

      {/* Additional Charges */}
      <div>
        <h3 className="text-sm font-semibold text-slate-900 mb-3">Additional Charges</h3>
        <table className="w-full text-sm [&_tr]:group">
          <tbody className="divide-y divide-slate-50">
            {accessorialRates.map(t => renderRateRow(t))}
          </tbody>
        </table>
      </div>

      {/* Replenishment */}
      <div>
        <h3 className="text-sm font-semibold text-slate-900 mb-3">Additional Replenishment Shipments to Amazon FBA</h3>
        <table className="w-full text-sm [&_tr]:group">
          <tbody className="divide-y divide-slate-50">
            {replenishmentRates.map(t => renderRateRow(t))}
          </tbody>
        </table>
      </div>
    </div>
  )
}

function ForwardingTab({ templates, renderRateRow }: TabProps) {
  return (
    <div className="space-y-6">
      {/* Ocean Freight */}
      <div>
        <h3 className="text-sm font-semibold text-slate-900 mb-3">Ocean Freight</h3>
        <p className="text-sm text-slate-600">
          Ask for current rates. Tactical will handle freight forwarding from point of manufacture to point of sale.
        </p>
      </div>

      {/* Drayage */}
      <div>
        <h3 className="text-sm font-semibold text-slate-900 mb-3">Port Pickup and Deliver to Tactical Warehouse (Drayage)</h3>
        <p className="text-xs text-slate-500 mb-4">
          Covers drayage to Tactical warehouse and includes all chassis fees.
        </p>
        <table className="w-full text-sm [&_tr]:group">
          <thead>
            <tr className="border-b border-slate-100">
              <th className="text-left py-2 px-3 font-medium text-slate-600">Service</th>
              <th className="text-right py-2 px-3 font-medium text-slate-600">Rate</th>
              <th className="text-left py-2 px-3 font-medium text-slate-600">Unit</th>
            </tr>
          </thead>
          <tbody className="divide-y divide-slate-50">
            {templates.map(t => renderRateRow(t))}
          </tbody>
        </table>
      </div>
    </div>
  )
}<|MERGE_RESOLUTION|>--- conflicted
+++ resolved
@@ -1,10 +1,7 @@
 'use client'
 
-<<<<<<< HEAD
-=======
 import { useState, useEffect, useCallback } from 'react'
 import Link from 'next/link'
->>>>>>> 5cf12416
 import {
   Package,
   Warehouse as WarehouseIcon,
@@ -16,9 +13,6 @@
   RefreshCw,
 } from '@/lib/lucide-icons'
 import { Badge } from '@/components/ui/badge'
-<<<<<<< HEAD
-import { usePersistedTab } from '@/hooks/usePersistedState'
-=======
 import { Button } from '@/components/ui/button'
 import { fetchWithCSRF } from '@/lib/fetch-with-csrf'
 import { toast } from 'react-hot-toast'
@@ -33,7 +27,6 @@
   effectiveDate: string
   endDate: string | null
 }
->>>>>>> 5cf12416
 
 interface WarehouseRatesPanelProps {
   warehouseId: string
@@ -78,33 +71,17 @@
   ],
 }
 
-// Map categories to tabs (now 1:1 mapping since categories match tabs)
-const CATEGORY_TO_TAB: Record<string, TabKey> = {
-  Inbound: 'inbound',
-  Storage: 'storage',
-  Outbound: 'outbound',
-  Forwarding: 'forwarding',
-}
-
 export function WarehouseRatesPanel({
   warehouseId,
   warehouseName,
   warehouseCode
 }: WarehouseRatesPanelProps) {
-<<<<<<< HEAD
-  // Use persisted tab state - remembers which tab user was on
-  const [activeTab, setActiveTab] = usePersistedTab(
-    `/config/warehouses/${warehouseId}/rates`,
-    'receiving'
-  )
-=======
   const [activeTab, setActiveTab] = useState<TabKey>('inbound')
   const [rates, setRates] = useState<CostRate[]>([])
   const [loading, setLoading] = useState(true)
   const [editingRateId, setEditingRateId] = useState<string | null>(null)
   const [editValue, setEditValue] = useState<string>('')
   const [saving, setSaving] = useState(false)
->>>>>>> 5cf12416
 
   const tabs: { key: TabKey; label: string; icon: React.ReactNode }[] = [
     { key: 'inbound', label: 'Inbound', icon: <Package className="h-4 w-4" /> },
@@ -136,10 +113,6 @@
     return rates.find(r => r.costName === template.costName)
   }
 
-  const getTabForRate = (rate: CostRate): TabKey => {
-    return CATEGORY_TO_TAB[rate.costCategory] || 'inbound'
-  }
-
   const startEditing = (rate: CostRate) => {
     setEditingRateId(rate.id)
     setEditValue(rate.costValue.toString())
@@ -171,7 +144,7 @@
         const error = await response.json()
         toast.error(error.error || 'Failed to update rate')
       }
-    } catch (error) {
+    } catch (_error) {
       toast.error('Failed to update rate')
     } finally {
       setSaving(false)
