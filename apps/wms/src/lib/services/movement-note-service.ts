--- conflicted
+++ resolved
@@ -1,17 +1,9 @@
 import { prisma } from '@/lib/prisma'
 import {
-<<<<<<< HEAD
- Prisma,
-  MovementNoteStatus,
-  PurchaseOrderLineStatus,
-  PurchaseOrderStatus,
-  PurchaseOrderType,
-=======
   Prisma,
   MovementNoteStatus,
   PurchaseOrderLineStatus,
   PurchaseOrderStatus,
->>>>>>> 9d46a923
 } from '@ecom-os/prisma-wms'
 import { ValidationError, ConflictError, NotFoundError } from '@/lib/api'
 import { toPublicOrderNumber } from '@/lib/services/purchase-order-service'
@@ -227,14 +219,9 @@
  throw new NotFoundError('Purchase order missing for delivery note')
  }
  if (po.status === PurchaseOrderStatus.CANCELLED || po.status === PurchaseOrderStatus.CLOSED) {
-   throw new ConflictError('Cannot post a note for a closed or cancelled purchase order')
- }
-
-<<<<<<< HEAD
- const transactionDate = note.receivedAt
-
-=======
->>>>>>> 9d46a923
+ throw new ConflictError('Cannot post a note for a closed or cancelled purchase order')
+ }
+
  for (const line of note.lines) {
  if (!line.purchaseOrderLineId) {
  throw new ValidationError('Delivery note line missing purchase order line reference')
@@ -249,12 +236,7 @@
  throw new ConflictError('Cannot post against a cancelled line')
  }
 
-<<<<<<< HEAD
- const sku = await tx.sku.findFirst({ where: { skuCode: poLine.skuCode } })
- const unitsPerCarton = sku?.unitsPerCarton ?? 1
-=======
  await tx.sku.findFirst({ where: { skuCode: poLine.skuCode } })
->>>>>>> 9d46a923
 
  const newPostedQuantity = poLine.postedQuantity + line.quantity
  const lineStatus = newPostedQuantity >= poLine.quantity ? PurchaseOrderLineStatus.POSTED : PurchaseOrderLineStatus.PENDING
