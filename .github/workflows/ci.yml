--- conflicted
+++ resolved
@@ -42,9 +42,6 @@
           CENTRAL_AUTH_SECRET: test-central-secret
           NEXTAUTH_URL: http://localhost:3000
           CENTRAL_AUTH_URL: https://example.com
-<<<<<<< HEAD
-          DATABASE_URL: postgresql://postgres:postgres@localhost:5432/postgres
-=======
           DATABASE_URL: postgresql://postgres:postgres@localhost:5432/postgres
 
       - name: Upload build artifacts
@@ -57,5 +54,4 @@
             apps/ecomos/.next
             apps/wms/.next
             apps/x-plan/.next
-          retention-days: 1
->>>>>>> 07a87ed7
+          retention-days: 1