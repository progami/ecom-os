--- conflicted
+++ resolved
@@ -1,13 +1,5 @@
 name: CI
 on:
-<<<<<<< HEAD
-  push:
-    branches:
-      - '**'
-  pull_request:
-    branches:
-      - '**'
-=======
   pull_request:
     branches:
       - dev
@@ -16,7 +8,6 @@
 concurrency:
   group: ci-${{ github.workflow }}-${{ github.event.pull_request.number || github.ref }}
   cancel-in-progress: true
->>>>>>> 96ee1c41
 
 jobs:
   build-test:
