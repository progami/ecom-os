--- conflicted
+++ resolved
@@ -88,9 +88,6 @@
         run: |
           echo "Validating version consistency across monorepo..."
           node scripts/sync-versions.js --check
-<<<<<<< HEAD
-      - name: Generate Prisma client for auth package
-=======
 
       - name: Download CI build artifacts
         if: github.event_name == 'pull_request_target'
@@ -107,7 +104,6 @@
           pnpm --filter @ecom-os/wms db:generate
           pnpm --filter @ecom-os/x-plan prisma:generate
           pnpm turbo run build --filter=@ecom-os/website --filter=@ecom-os/ecomos --filter=@ecom-os/wms --filter=@ecom-os/x-plan || (echo "Build failed" && exit 1)
->>>>>>> 07a87ed7
         env:
           CENTRAL_DB_URL: postgresql://postgres:postgres@localhost:5432/postgres?schema=auth
           DATABASE_URL: postgresql://postgres:postgres@localhost:5432/postgres
@@ -332,12 +328,6 @@
           # Optional hosts: run in parallel with fewer attempts
           for h in "${OPTIONAL[@]}"; do [ -n "$h" ] && check_host "$h" "$HOST_IP" 10 & done
           wait || true
-<<<<<<< HEAD
-          [ "$failures" -eq 0 ] || exit 1
-
-      - name: Create GitHub Release
-        if: success()
-=======
 
           if [ "$failures" -gt 0 ]; then
             echo "⚠️  Warning: $failures required host(s) failed health checks"
@@ -350,7 +340,6 @@
 
       - name: Create GitHub Release
         if: success() || failure()
->>>>>>> 07a87ed7
         env:
           GH_TOKEN: ${{ github.token }}
         run: |
@@ -374,16 +363,12 @@
             DEPLOYED_APPS="${DEPLOYED_APPS}- X-Plan v${VERSION}\n"
           fi
 
-<<<<<<< HEAD
-          # Generate release notes
-=======
           # Generate release notes with health check status
           HEALTH_STATUS="✓ Passed"
           if [ "${{ steps.health_check.outcome }}" != "success" ]; then
             HEALTH_STATUS="⚠️  Failed (apps may still be starting)"
           fi
 
->>>>>>> 07a87ed7
           RELEASE_NOTES="## Deployed Applications
 
           ${DEPLOYED_APPS}
@@ -392,10 +377,7 @@
           - **Commit**: ${{ github.sha }}
           - **Deployed at**: $(date -u +"%Y-%m-%d %H:%M:%S UTC")
           - **Triggered by**: ${{ github.actor }}
-<<<<<<< HEAD
-=======
           - **Health Checks**: ${HEALTH_STATUS}
->>>>>>> 07a87ed7
 
           ## Changes
 
