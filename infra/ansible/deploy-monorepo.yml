--- conflicted
+++ resolved
@@ -30,12 +30,9 @@
         name: "{{ item }}"
         global: yes
         state: present
-<<<<<<< HEAD
-=======
       loop:
         - pm2
         - pnpm
->>>>>>> 82e89480
     - name: Create app dir
       file: { path: "{{ app_base }}", state: directory, owner: ubuntu, group: ubuntu, mode: '0755' }
     - name: Copy local repo (GitHub runner workspace)
@@ -48,11 +45,6 @@
     - name: Install dependencies (pnpm)
       shell: pnpm install
       args: { chdir: "{{ app_base }}/repo" }
-<<<<<<< HEAD
-    - name: Build apps
-      command: pnpm build
-      args: { chdir: "{{ app_base }}/repo" }
-=======
     - name: Build website only (no turbo)
       shell: |
         pnpm --filter @ecom-os/website build
@@ -129,7 +121,6 @@
             mode: '0600'
           no_log: true
           when: (lookup('env', 'JASON_ENV') | default('', true)) | length > 0
->>>>>>> 82e89480
     - name: Write Nginx config
       template:
         src: nginx-monorepo.conf.j2
@@ -144,9 +135,6 @@
     - name: Disable default site
       file: { path: /etc/nginx/sites-enabled/default, state: absent }
       notify: restart nginx
-<<<<<<< HEAD
-    - name: Start apps with PM2
-=======
 
     - name: Set deploy headers globally (commit + time)
       copy:
@@ -171,30 +159,12 @@
       changed_when: certbot_result.rc == 0
       failed_when: certbot_result.rc not in [0]
     - name: Start website with PM2
->>>>>>> 82e89480
       shell: |
         cd {{ app_base }}/repo
-        # Ensure website serves the freshly built app from correct cwd
         rm -rf apps/website/.next
         pnpm --filter @ecom-os/website build
         pm2 delete website || true
-<<<<<<< HEAD
-        pm2 delete wms || true
-        pm2 delete fcc || true
-        pm2 delete hrms || true
-        pm2 delete central-db || true
-        pm2 delete margin-master || true
-        pm2 delete jason || true
         PORT={{ website_port }} NODE_ENV=production pm2 start apps/website/server.js --name website --cwd {{ app_base }}/repo/apps/website --update-env
-        PORT={{ wms_port }} pm2 start --name wms -- pnpm --filter @ecom-os/wms start
-        PORT={{ fcc_port }} pm2 start --name fcc -- pnpm --filter @ecom-os/fcc start
-        PORT={{ hrms_port }} pm2 start --name hrms -- pnpm --filter @ecom-os/hrms start
-        PORT={{ central_db_port }} pm2 start --name central-db -- pnpm --filter @ecom-os/central-db start || true
-        PORT={{ margin_master_port }} pm2 start --name margin-master -- pnpm --filter @ecom-os/margin-master start || true
-        PORT={{ jason_port }} pm2 start --name jason -- pnpm --filter @ecom-os/jason start || true
-=======
-        PORT={{ website_port }} pm2 start --name website -- pnpm --filter @ecom-os/website start
->>>>>>> 82e89480
         pm2 save
       args: { chdir: "{{ app_base }}/repo" }
   handlers:
