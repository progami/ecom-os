--- conflicted
+++ resolved
@@ -14,14 +14,8 @@
     "react-dom": ">=18"
   },
   "devDependencies": {
-<<<<<<< HEAD
-    "typescript": "^5.4.0",
-    "@types/react": "^18.2.66",
-    "@types/react-dom": "^18.2.22"
-=======
     "@types/react": "^18.2.66",
     "@types/react-dom": "^18.2.22",
     "typescript": "^5.4.0"
->>>>>>> 96ee1c41
   }
 }